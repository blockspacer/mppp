// Copyright 2016-2017 Francesco Biscani (bluescarni@gmail.com)
//
// This file is part of the mp++ library.
//
// This Source Code Form is subject to the terms of the Mozilla
// Public License v. 2.0. If a copy of the MPL was not distributed
// with this file, You can obtain one at http://mozilla.org/MPL/2.0/.

#ifndef MPPP_INTEGER_HPP
#define MPPP_INTEGER_HPP

#include <algorithm>
#include <array>
#include <cassert>
#include <cmath>
#include <cstddef>
#include <cstdint>
#include <cstdlib>
#include <functional>
#include <initializer_list>
#include <iostream>
#include <limits>
#include <new>
#include <stdexcept>
#include <string>
#include <type_traits>
#include <typeinfo>
#include <utility>
#include <vector>

#include <mp++/concepts.hpp>
#include <mp++/config.hpp>
#include <mp++/detail/fwd_decl.hpp>
#include <mp++/detail/gmp.hpp>
#if defined(MPPP_WITH_MPFR)
#include <mp++/detail/mpfr.hpp>
#endif
#include <mp++/detail/type_traits.hpp>
#include <mp++/detail/utils.hpp>
#include <mp++/exceptions.hpp>

// Compiler configuration.
// NOTE: check for MSVC first, as clang-cl does define both __clang__ and _MSC_VER,
// and we want to configure it as MSVC.
#if defined(_MSC_VER)

// Disable clang-format here, as the include order seems to matter.
// clang-format off
#include <windows.h>
#include <Winnt.h>
// clang-format on

// Disable some warnings for MSVC.
#pragma warning(push)
#pragma warning(disable : 4127)
#pragma warning(disable : 4146)
#pragma warning(disable : 4804)

// Checked iterators functionality.
#include <iterator>

#elif defined(__clang__) || defined(__GNUC__) || defined(__INTEL_COMPILER)

// NOTE: we can check int128 on GCC/clang with __SIZEOF_INT128__ apparently:
// http://stackoverflow.com/questions/21886985/what-gcc-versions-support-the-int128-intrinsic-type
#if defined(__SIZEOF_INT128__)
#define MPPP_UINT128 __uint128_t
#endif

#endif

namespace mppp
{

inline namespace detail
{
// Some misc tests to check that the mpz struct conforms to our expectations.
// This is crucial for the implementation of the union integer type.
struct expected_mpz_struct_t {
    mpz_alloc_t _mp_alloc;
    mpz_size_t _mp_size;
    ::mp_limb_t *_mp_d;
};

static_assert(sizeof(expected_mpz_struct_t) == sizeof(mpz_struct_t) && std::is_standard_layout<mpz_struct_t>::value
                  && std::is_standard_layout<expected_mpz_struct_t>::value && offsetof(mpz_struct_t, _mp_alloc) == 0u
                  && offsetof(mpz_struct_t, _mp_size) == offsetof(expected_mpz_struct_t, _mp_size)
                  && offsetof(mpz_struct_t, _mp_d) == offsetof(expected_mpz_struct_t, _mp_d)
                  && std::is_same<::mp_limb_t *, decltype(std::declval<mpz_struct_t>()._mp_d)>::value &&
                  // mp_bitcnt_t is used in shift operators, so we double-check it is unsigned. If it is not
                  // we might end up shifting by negative values, which is UB.
                  std::is_unsigned<::mp_bitcnt_t>::value &&
                  // The mpn functions accept sizes as ::mp_size_t, but we generally represent sizes as mpz_size_t.
                  // We need then to make sure we can always cast safely mpz_size_t to ::mp_size_t. Inspection
                  // of the gmp.h header seems to indicate that mpz_size_t is never larger than ::mp_size_t.
                  std::numeric_limits<mpz_size_t>::min() >= std::numeric_limits<::mp_size_t>::min()
                  && std::numeric_limits<mpz_size_t>::max() <= std::numeric_limits<::mp_size_t>::max(),
              "Invalid mpz_t struct layout and/or GMP types.");

// Helper function to init an mpz to zero with nlimbs preallocated limbs.
inline void mpz_init_nlimbs(mpz_struct_t &rop, std::size_t nlimbs)
{
    // A bit of horrid overflow checking.
    if (mppp_unlikely(nlimbs > std::numeric_limits<std::size_t>::max() / unsigned(GMP_NUMB_BITS))) {
        // NOTE: here we are doing what GMP does in case of memory allocation errors. It does not make much sense
        // to do anything else, as long as GMP does not provide error recovery.
        std::abort(); // LCOV_EXCL_LINE
    }
    const auto nbits = static_cast<std::size_t>(unsigned(GMP_NUMB_BITS) * nlimbs);
    if (mppp_unlikely(nbits > std::numeric_limits<::mp_bitcnt_t>::max())) {
        std::abort(); // LCOV_EXCL_LINE
    }
    // NOTE: nbits == 0 is allowed.
    ::mpz_init2(&rop, static_cast<::mp_bitcnt_t>(nbits));
    assert(std::make_unsigned<mpz_size_t>::type(rop._mp_alloc) >= nlimbs);
}

// Combined init+set.
inline void mpz_init_set_nlimbs(mpz_struct_t &m0, const mpz_struct_t &m1)
{
    mpz_init_nlimbs(m0, ::mpz_size(&m1));
    ::mpz_set(&m0, &m1);
}

// Convert an mpz to a string in a specific base, to be written into out.
inline void mpz_to_str(std::vector<char> &out, const mpz_struct_t *mpz, int base = 10)
{
    assert(base >= 2 && base <= 62);
    const auto size_base = ::mpz_sizeinbase(mpz, base);
    if (mppp_unlikely(size_base > std::numeric_limits<std::size_t>::max() - 2u)) {
        throw std::overflow_error("Too many digits in the conversion of mpz_t to string."); // LCOV_EXCL_LINE
    }
    // Total max size is the size in base plus an optional sign and the null terminator.
    const auto total_size = size_base + 2u;
    // NOTE: possible improvement: use a null allocator to avoid initing the chars each time
    // we resize up.
    out.resize(static_cast<std::vector<char>::size_type>(total_size));
    // Overflow check.
    if (mppp_unlikely(out.size() != total_size)) {
        throw std::overflow_error("Too many digits in the conversion of mpz_t to string."); // LCOV_EXCL_LINE
    }
    ::mpz_get_str(out.data(), base, mpz);
}

// Convenience overload for the above.
inline std::string mpz_to_str(const mpz_struct_t *mpz, int base = 10)
{
    MPPP_MAYBE_TLS std::vector<char> tmp;
    mpz_to_str(tmp, mpz, base);
    return tmp.data();
}

// Small wrapper to copy limbs.
inline void copy_limbs(const ::mp_limb_t *begin, const ::mp_limb_t *end, ::mp_limb_t *out)
{
    for (; begin != end; ++begin, ++out) {
        *out = *begin;
    }
}

// The version with non-overlapping ranges.
inline void copy_limbs_no(const ::mp_limb_t *begin, const ::mp_limb_t *end, ::mp_limb_t *MPPP_RESTRICT out)
{
    assert(begin != out);
    for (; begin != end; ++begin, ++out) {
        *out = *begin;
    }
}

// Add a and b, store the result in res, and return 1 if there's unsigned overflow, 0 othersize.
// NOTE: recent GCC versions have builtins for this, but they don't seem to make much of a difference:
// https://gcc.gnu.org/onlinedocs/gcc/Integer-Overflow-Builtins.html
inline ::mp_limb_t limb_add_overflow(::mp_limb_t a, ::mp_limb_t b, ::mp_limb_t *res)
{
    *res = a + b;
    return *res < a;
}

// Implementation of the function to count the number of leading zeroes
// in an unsigned integral value. Only GCC and clang for now.
// NOTE: MSVC seems to have similar intrinsics, but it's not clear if they
// are available only on certain platforms:
// https://msdn.microsoft.com/en-us/library/bb384809.aspx
// https://stackoverflow.com/questions/355967/how-to-use-msvc-intrinsics-to-get-the-equivalent-of-this-gcc-code/20468180
// Let's implement it only on clang/GCC for now.
#if defined(__clang__) || defined(__GNUC__)

// Dispatch based on the integer type.
inline int builtin_clz_impl(unsigned n)
{
    return __builtin_clz(n);
}

inline int builtin_clz_impl(unsigned long n)
{
    return __builtin_clzl(n);
}

inline int builtin_clz_impl(unsigned long long n)
{
    return __builtin_clzll(n);
}

// NOTE: theoretically, if mp_limb_t is not one of the three supported types here, then
// we will have a compile-time error as the overload is removed via SFINAE. In practice,
// mp_limb_t is ul or ull on all current platforms, but let's keep this caveat in mind.
template <typename T,
          enable_if_t<disjunction<std::is_same<T, unsigned>, std::is_same<T, unsigned long>,
                                  std::is_same<T, unsigned long long>>::value,
                      int> = 0>
inline unsigned builtin_clz(T n)
{
    assert(n != 0u);
    return static_cast<unsigned>(builtin_clz_impl(n));
}

#endif

// The static integer class.
template <std::size_t SSize>
struct static_int {
    // Let's put a hard cap and sanity check on the static size.
    static_assert(SSize > 0u && SSize <= 64u, "Invalid static size for integer.");
    using limbs_type = std::array<::mp_limb_t, SSize>;
    // Cast it to mpz_size_t for convenience.
    static const mpz_size_t s_size = SSize;
    // Special alloc value to signal static storage in the union.
    static const mpz_alloc_t s_alloc = -1;
    // The largest number of limbs for which special optimisations are activated.
    // This is important because the arithmetic optimisations rely on the unused limbs
    // being zero, thus whenever we use mpn functions on a static int we need to
    // take care of ensuring that this invariant is respected (see dtor_checks() and
    // zero_unused_limbs(), for instance).
    static const std::size_t opt_size = 2;
    // NOTE: init limbs to zero, in order to avoid reading uninited limbs during copies/moves
    // (additionally, in some few-limbs optimisations we operate on the whole limb
    // array regardless of the integer size, for performance reasons - if we didn't init to zero,
    // we would have wrong results as well).
    // NOTE: it might be possible here to avoid the zero init of the limbs, at least in case
    // of static sizes > opt_size, but it's not clear to me if it is worth it to go down this path.
    // Let's just mention it for now.
    static_int() : _mp_size(0), m_limbs()
    {
    }
<<<<<<< HEAD
=======
    // The defaults here are good.
    static_int(const static_int &) = default;
    static_int(static_int &&) = default;
    // Let's avoid copying the _mp_alloc member, as it is never written to and it must always
    // have the same value.
    static_int &operator=(const static_int &other)
    {
        _mp_size = other._mp_size;
        // NOTE: self assignment of std::array should be fine.
        m_limbs = other.m_limbs;
        return *this;
    }
    static_int &operator=(static_int &&other) noexcept
    {
        // Just forward to the copy assignment.
        return operator=(other);
    }
>>>>>>> 97448821
    bool dtor_checks() const
    {
        // LCOV_EXCL_START
        const auto asize = abs_size();
        // Check the value of the alloc member.
        if (_mp_alloc != s_alloc) {
            return false;
        }
        // Check the asize is not too large.
        if (asize > s_size) {
            return false;
        }
        // Check that all limbs which do not participate in the value are zero, iff the SSize is small enough.
        // For small SSize, we might be using optimisations that require unused limbs to be zero.
        if (SSize <= opt_size) {
            for (auto i = static_cast<std::size_t>(asize); i < SSize; ++i) {
                if (m_limbs[i]) {
                    return false;
                }
            }
        }
        // Check that the highest limb is not zero.
        if (asize > 0 && (m_limbs[static_cast<std::size_t>(asize - 1)] & GMP_NUMB_MASK) == 0u) {
            return false;
        }
        return true;
        // LCOV_EXCL_STOP
    }
    ~static_int()
    {
        assert(dtor_checks());
    }
    // Zero the limbs that are not used for representing the value.
    // This is normally not needed, but it is useful when using the GMP mpn api on a static int:
    // the GMP api does not clear unused limbs, but we rely on unused limbs being zero when optimizing operations
    // for few static limbs.
    void zero_unused_limbs()
    {
        // Don't do anything if the static size is larger that the maximum size for which the
        // few-limbs optimisations are activated.
        if (SSize <= opt_size) {
            for (auto i = static_cast<std::size_t>(abs_size()); i < SSize; ++i) {
                m_limbs[i] = 0u;
            }
        }
    }
    // Size in limbs (absolute value of the _mp_size member).
    mpz_size_t abs_size() const
    {
        return _mp_size >= 0 ? _mp_size : -_mp_size;
    }
    // NOTE: the retval here can be used only in read-only mode, otherwise
    // we will have UB due to the const_cast use.
    mpz_struct_t get_mpz_view() const
    {
        return {_mp_alloc, _mp_size, const_cast<::mp_limb_t *>(m_limbs.data())};
    }
    mpz_alloc_t _mp_alloc = s_alloc;
    mpz_size_t _mp_size;
    limbs_type m_limbs;
};

// {static_int,mpz} union.
template <std::size_t SSize>
union integer_union {
    using s_storage = static_int<SSize>;
    using d_storage = mpz_struct_t;
    // Def ctor, will init to static.
    integer_union() : m_st()
    {
    }
    // Copy constructor, does a deep copy maintaining the storage class of other.
    integer_union(const integer_union &other)
    {
        if (other.is_static()) {
            ::new (static_cast<void *>(&m_st)) s_storage(other.g_st());
        } else {
            ::new (static_cast<void *>(&m_dy)) d_storage;
            mpz_init_set_nlimbs(m_dy, other.g_dy());
            assert(m_dy._mp_alloc >= 0);
        }
    }
    // Move constructor. Will downgrade other to a static zero integer if other is dynamic.
    integer_union(integer_union &&other) noexcept
    {
        if (other.is_static()) {
            // Activate the static member with a copy.
            ::new (static_cast<void *>(&m_st)) s_storage(other.g_st());
        } else {
            // Activate dynamic member and shallow copy it from other.
            ::new (static_cast<void *>(&m_dy)) d_storage(other.g_dy());
            // Downgrade the other to an empty static.
            other.g_dy().~d_storage();
            ::new (static_cast<void *>(&other.m_st)) s_storage();
        }
    }
    // Copy assignment operator, performs a deep copy maintaining the storage class.
    integer_union &operator=(const integer_union &other)
    {
        const bool s1 = is_static(), s2 = other.is_static();
        if (s1 && s2) {
            // Self assignment is fine, handled in the static.
            g_st() = other.g_st();
        } else if (s1 && !s2) {
            // Destroy static.
            g_st().~s_storage();
            // Construct the dynamic struct.
            ::new (static_cast<void *>(&m_dy)) d_storage;
            // Init + assign the mpz.
            mpz_init_set_nlimbs(m_dy, other.g_dy());
            assert(m_dy._mp_alloc >= 0);
        } else if (!s1 && s2) {
            // Destroy the dynamic this.
            destroy_dynamic();
            // Init-copy the static from other.
            ::new (static_cast<void *>(&m_st)) s_storage(other.g_st());
        } else {
            // Self assignment is fine, mpz_set() can have aliasing arguments.
            ::mpz_set(&g_dy(), &other.g_dy());
        }
        return *this;
    }
    // Move assignment, same as above plus possibly steals resources. If this is static
    // and other is dynamic, other is downgraded to a zero static.
    integer_union &operator=(integer_union &&other) noexcept
    {
        const bool s1 = is_static(), s2 = other.is_static();
        if (s1 && s2) {
            // Self assignment is fine, handled in the static.
            g_st() = other.g_st();
        } else if (s1 && !s2) {
            // Destroy static.
            g_st().~s_storage();
            // Construct the dynamic struct, shallow-copying from
            // other.
            ::new (static_cast<void *>(&m_dy)) d_storage(other.g_dy());
            // Downgrade the other to an empty static.
            other.g_dy().~d_storage();
            ::new (static_cast<void *>(&other.m_st)) s_storage();
        } else if (!s1 && s2) {
            // Same as copy assignment: destroy and copy-construct.
            destroy_dynamic();
            ::new (static_cast<void *>(&m_st)) s_storage(other.g_st());
        } else {
            // Swap with other. Self-assignment is fine, mpz_swap() can have
            // aliasing arguments.
            ::mpz_swap(&g_dy(), &other.g_dy());
        }
        return *this;
    }
    ~integer_union()
    {
        if (is_static()) {
            g_st().~s_storage();
        } else {
            destroy_dynamic();
        }
    }
    void destroy_dynamic()
    {
        assert(!is_static());
        assert(g_dy()._mp_alloc >= 0);
        assert(g_dy()._mp_d != nullptr);
        ::mpz_clear(&g_dy());
        g_dy().~d_storage();
    }
    // Check storage type.
    bool is_static() const
    {
        return m_st._mp_alloc == s_storage::s_alloc;
    }
    bool is_dynamic() const
    {
        return m_st._mp_alloc != s_storage::s_alloc;
    }
    // Getters for st and dy.
    const s_storage &g_st() const
    {
        assert(is_static());
        return m_st;
    }
    s_storage &g_st()
    {
        assert(is_static());
        return m_st;
    }
    const d_storage &g_dy() const
    {
        assert(is_dynamic());
        return m_dy;
    }
    d_storage &g_dy()
    {
        assert(is_dynamic());
        return m_dy;
    }
    // Promotion from static to dynamic. If nlimbs != 0u, allocate nlimbs limbs, otherwise
    // allocate exactly the nlimbs necessary to represent this.
    void promote(std::size_t nlimbs = 0u)
    {
        assert(is_static());
        mpz_struct_t tmp_mpz;
        // Get a static_view.
        const auto v = g_st().get_mpz_view();
        if (nlimbs == 0u) {
            // If nlimbs is zero, we will allocate exactly the needed
            // number of limbs to represent this.
            mpz_init_set_nlimbs(tmp_mpz, v);
        } else {
            // Otherwise, we preallocate nlimbs and then set tmp_mpz
            // to the value of this.
            mpz_init_nlimbs(tmp_mpz, nlimbs);
            ::mpz_set(&tmp_mpz, &v);
        }
        // Destroy static.
        g_st().~s_storage();
        // Construct the dynamic struct.
        ::new (static_cast<void *>(&m_dy)) d_storage;
        m_dy = tmp_mpz;
    }
    // Demotion from dynamic to static.
    bool demote()
    {
        assert(is_dynamic());
        const auto dyn_size = ::mpz_size(&g_dy());
        // If the dynamic size is greater than the static size, we cannot demote.
        if (dyn_size > SSize) {
            return false;
        }
        // Copy over the limbs to temporary storage.
        std::array<::mp_limb_t, SSize> tmp;
        copy_limbs_no(g_dy()._mp_d, g_dy()._mp_d + dyn_size, tmp.data());
        const auto signed_size = g_dy()._mp_size;
        // Destroy the dynamic storage.
        destroy_dynamic();
        // Init the static storage and copy over the data.
        // NOTE: here the ctor makes sure the static limbs are zeroed
        // out and we don't get stray limbs when copying below.
        ::new (static_cast<void *>(&m_st)) s_storage();
        g_st()._mp_size = signed_size;
        copy_limbs_no(tmp.data(), tmp.data() + dyn_size, g_st().m_limbs.data());
        return true;
    }
    // NOTE: keep these public as we need them below.
    s_storage m_st;
    d_storage m_dy;
};
}

// Fwd declaration.
template <std::size_t SSize>
void sqrt(integer<SSize> &, const integer<SSize> &);

// NOTE: a few misc things:
// - re-visit at one point the issue of the estimators when we need to promote from static to dynamic
//   in arithmetic ops. Currently they are not 100% optimal since they rely on the information coming out
//   of the static implementation rather than computing the estimated size of rop themselves, for performance
//   reasons (see comments);
// - maybe the lshift/rshift optimisation for 2 limbs could use dlimb types if available?
// - it seems like it might be possible to re-implement a bare-bone mpz api on top of the mpn primitives,
//   with the goal of providing some form of error recovery in case of memory errors (e.g., throw instead
//   of aborting). This is probably not an immediate concern though.
// - pow() can probably benefit for some specialised static implementation, especially in conjunction with
//   mpn_sqr().
// - gcd() can be improved (see notes).
/// Multiprecision integer class.
/**
 * \rststar
 * This class represents arbitrary-precision signed integers. It acts as a wrapper around the GMP ``mpz_t`` type, with
 * a small value optimisation: integers whose size is up to ``SSize`` limbs are stored directly in the storage
 * occupied by the :cpp:class:`~mppp::integer` object, without resorting to dynamic memory allocation. The value of
 * ``SSize`` must be at least 1 and less than an implementation-defined upper limit. On most modern architectures,
 * a limb contains either 32 or 64 bits of data. Thus, for instance, is ``SSize`` is set to 2 on a 64-bit system,
 * the small value optimisation will be employed for all integral values less than :math:`2^{64 \times 2} = 2^{128}`.
 *
 * When the value of an :cpp:class:`~mppp::integer` is stored directly within the object, the *storage type* of the
 * integer is said to be *static*. When the limb size of the integer exceeds the maximum value ``SSize``, the storage
 * type becomes *dynamic*. The transition from static to dynamic storage happens transparently whenever the integer
 * value becomes large enough. The demotion from dynamic to static storage usually needs to be requested explicitly.
 * For values of ``SSize`` of 1 and 2, optimised implementations of basic arithmetic operations are employed,
 * if supported by the target architecture and if the storage type is static. For larger values of ``SSize``,
 * the ``mpn_`` low-level functions of the GMP API are used if the storage type is static. If the storage type is
 * dynamic, the usual ``mpz_`` functions from the GMP API are used.
 *
 * This class has the look and feel of a C++ builtin type: it can interact with most of C++'s integral and
 * floating-point primitive types (see the :cpp:concept:`~mppp::CppInteroperable` concept for the full list),
 * and it provides overloaded :ref:`operators <integer_operators>`. Differently from the builtin types,
 * however, this class does not allow any implicit conversion to/from other types (apart from ``bool``): construction
 * from and  conversion to primitive types must always be requested explicitly. As a side effect, syntax such as
 *
 * .. code-block:: c++
 *
 *    integer<1> n = 5;
 *    int m = n;
 *
 * will not work, and direct initialization and explicit casting should be used instead:
 *
 * .. code-block:: c++
 *
 *    integer<1> n{5};
 *    int m = static_cast<int>(n);
 *
 * Most of the functionality is exposed via plain :ref:`functions <integer_functions>`, with the
 * general convention that the functions are named after the corresponding GMP functions minus the leading ``mpz_``
 * prefix. For instance, the GMP call
 *
 * .. code-block:: c++
 *
 *    mpz_add(rop,a,b);
 *
 * that writes the result of ``a + b`` into ``rop`` becomes simply
 *
 * .. code-block:: c++
 *
 *    add(rop,a,b);
 *
 * where the ``add()`` function is resolved via argument-dependent lookup. Function calls with overlapping arguments
 * are allowed, unless noted otherwise.
 *
 * Multiple overloads of the same functionality are often available.
 * Binary functions in GMP are usually implemented via three-arguments functions, in which the first
 * argument is a reference to the return value. The exponentiation function ``mpz_pow_ui()``, for instance,
 * takes three arguments: the return value, the base and the exponent. There are two overloads of the corresponding
 * :ref:`exponentiation <integer_exponentiation>` function:
 *
 * * a ternary overload semantically equivalent to ``mpz_pow_ui()``,
 * * a binary overload taking as inputs the base and the exponent, and returning the result
 *   of the exponentiation.
 *
 * This allows to avoid having to set up a return value for one-off invocations of ``pow_ui()`` (the binary overload
 * will do it for you). For example:
 *
 * .. code-block:: c++
 *
 *    integer<1> r1, r2, n{3};
 *    pow_ui(r1,n,2);   // Ternary pow_ui(): computes n**2 and stores
 *                      // the result in r1.
 *    r2 = pow_ui(n,2); // Binary pow_ui(): returns n**2, which is then
 *                      // assigned to r2.
 *
 * In case of unary functions, there are often three overloads available:
 *
 * * a binary overload taking as first parameter a reference to the return value (GMP style),
 * * a unary overload returning the result of the operation,
 * * a nullary member function that modifies the calling object in-place.
 *
 * For instance, here are three possible ways of computing the absolute value:
 *
 * .. code-block:: c++
 *
 *    integer<1> r1, r2, n{-5};
 *    abs(r1,n);   // Binary abs(): computes and stores the absolute value
 *                 // of n into r1.
 *    r2 = abs(n); // Unary abs(): returns the absolute value of n, which is
 *                 // then assigned to r2.
 *    n.abs();     // Member function abs(): replaces the value of n with its
 *                 // absolute value.
 *
 * Note that at this time only a small subset of the GMP API has been wrapped by :cpp:class:`~mppp::integer`.
 *
 * Various :ref:`overloaded operators <integer_operators>` are provided.
 * For the common arithmetic operations (``+``, ``-``, ``*`` and ``/``), the type promotion
 * rules are a natural extension of the corresponding rules for native C++ types: if the other argument
 * is a C++ integral, the result will be of type :cpp:class:`~mppp::integer`, if the other argument is a C++
 * floating-point the result will be of the same floating-point type. For example:
 *
 * .. code-block:: c++
 *
 *    integer<1> n1{1}, n2{2};
 *    auto res1 = n1 + n2; // res1 is an integer
 *    auto res2 = n1 * 2; // res2 is an integer
 *    auto res3 = 2 - n2; // res3 is an integer
 *    auto res4 = n1 / 2.f; // res4 is a float
 *    auto res5 = 12. / n1; // res5 is a double
 *
 * The modulo operator ``%`` accepts only :cpp:class:`~mppp::integer` and :cpp:concept:`~mppp::CppInteroperable`
 * integral types as arguments,
 * and it always returns :cpp:class:`~mppp::integer` as result. The bit shifting operators ``<<`` and ``>>`` accept
 * only :cpp:concept:`~mppp::CppInteroperable` integral types as shift arguments, and they always return
 * :cpp:class:`~mppp::integer` as result.
 *
 * The relational operators, ``==``, ``!=``, ``<``, ``>``, ``<=`` and ``>=`` will promote the arguments to a common type
 * before comparing them. The promotion rules are the same as in the arithmetic operators (that is, both arguments are
 * promoted to :cpp:class:`~mppp::integer` if they are both integral types, otherwise they are promoted to the type
 * of the floating-point argument).
 *
 * Several facilities for interfacing with the GMP library are provided. Specifically, :cpp:class:`~mppp::integer`
 * features:
 *
 * * a constructor and an assignment operator from the GMP integer type ``mpz_t``,
 * * a :cpp:func:`~mppp::integer::get_mpz_t()` method that promotes ``this`` to dynamic
 *   storage and returns a pointer to the internal ``mpz_t`` instance,
 * * an ``mpz_view`` class, an instance of which can be requested via the :cpp:func:`~mppp::integer::get_mpz_view()`
 *   method, which allows to use :cpp:class:`~mppp::integer` in the GMP API as a drop-in replacement for
 *   ``const mpz_t`` function arguments.
 *
 * The ``mpz_view`` class represent a read-only view of an integer object which is implicitly convertible to the type
 * ``const mpz_t`` and which is thus usable as an argument to GMP functions. For example:
 *
 * .. code-block:: c++
 *
 *    mpz_t m;
 *    mpz_init_set_si(m,1); // Create an mpz_t with the value 1.
 *    integer<1> n{1}; // Initialize an integer with the value 1.
 *    mpz_add(m,m,n.get_mpz_view()); // Compute the result of n + m and store
 *                                   // it in m using the GMP API.
 *
 * See the documentation of :cpp:func:`~mppp::integer::get_mpz_view()` for more details about the ``mpz_view`` class.
 * \endrststar
 */
template <std::size_t SSize>
class integer
{
    // Typedefs for ease of use.
    using s_storage = static_int<SSize>;
    using d_storage = mpz_struct_t;
    // The underlying static int.
    using s_int = s_storage;
    // mpz view class.
    // NOTE: this class looks more complicated than it seemingly should be - it looks like
    // it should be enough to shallow-copy around an mpz_struct_t with the limbs pointing
    // either to a static integer or a dynamic one. This option, however, has a problem:
    // in case of a dynamic integer, one can get 2 different mpz_struct_t instances, one
    // via m_int.g_dy(), the other via the view class, which internally point to the same
    // limbs vector. Having 2 *distinct* mpz_t point to the same limbs vector is not
    // something which is supported by the GMP API, at least when one mpz_t is being written into.
    // This happens for instance when using arithmetic functions
    // in which the return object is the same as one of the operands (GMP supports aliasing
    // if multiple mpz_t are the same object, but in this case they are distinct objects.)
    //
    // In the current implementation, mixing dynamic views with mpz_t objects in the GMP
    // API is fine, as dynamic views point to unique mpz_t objects within the integers.
    // We still however have potential for aliasing when using the static views: these
    // do not point to "real" mpz_t objects, they are mpz_t objects internally pointing
    // to the limbs of static integers. So, for instance, in an add() operation with
    // rop dynamic, and op1 and op2 statics and the same object, we create two separate
    // static views pointing to the same limbs internally, and feed them to the GMP API.
    //
    // This seems to work however: the data in the static views is strictly read-only and
    // it cannot be modified by a modification to a rop, as this needs to be a real mpz_t
    // in order to be used in the GMP API (views are convertible to const mpz_t only,
    // not mutable mpz_t). That is, static views and rops can only point to distinct
    // limbs vectors.
    //
    // The bottom line is that, in practice, the GMP API does not seem to be bothered by the fact
    // that const arguments might overlap behind its back. If this ever becomes a problem,
    // we can consider a "true" static view which does not simply point to an existing
    // static integer but actually copies it as a data member.
    struct mpz_view {
        explicit mpz_view(const integer &n)
            // NOTE: explicitly initialize mpz_struct_t() in order to avoid reading from
            // uninited memory in the move constructor, in case of a dynamic view.
            : m_static_view(n.is_static() ? n.m_int.g_st().get_mpz_view() : mpz_struct_t()),
              m_ptr(n.is_static() ? &m_static_view : &(n.m_int.g_dy()))
        {
        }
        mpz_view(const mpz_view &) = delete;
        mpz_view(mpz_view &&other)
            : m_static_view(other.m_static_view),
              // NOTE: we need to re-init ptr here if other is a static view, because in that case
              // other.m_ptr will be pointing to an mpz_struct_t in other and we want it to point to
              // the struct in this now.
              m_ptr((other.m_ptr == &other.m_static_view) ? &m_static_view : other.m_ptr)
        {
        }
        mpz_view &operator=(const mpz_view &) = delete;
        mpz_view &operator=(mpz_view &&) = delete;
        operator const mpz_struct_t *() const
        {
            return get();
        }
        const mpz_struct_t *get() const
        {
            return m_ptr;
        }
        mpz_struct_t m_static_view;
        const mpz_struct_t *m_ptr;
    };
    // Make friends with rational.
    template <std::size_t>
    friend class rational;

public:
    /// Alias for the template parameter \p SSize.
    static constexpr std::size_t ssize = SSize;
    /// Default constructor.
    /**
     * The default constructor initialises an integer with static storage type and value 0.
     */
    integer() = default;
    /// Copy constructor.
    /**
     * The copy constructor deep-copies \p other into \p this, copying the original storage type as well.
     *
     * @param other the object that will be copied into \p this.
     */
    integer(const integer &other) = default;
    /// Move constructor.
    /**
     * The move constructor will leave \p other in an unspecified but valid state. The storage type
     * of \p this will be the same as <tt>other</tt>'s.
     *
     * @param other the object that will be moved into \p this.
     */
    integer(integer &&other) = default;

private:
    // Add a limb at the top of the integer (that is, the new limb will be the new most
    // significant limb). Requires a non-negative integer. This is used only during generic construction,
    // do **NOT** use it anywhere else.
    void push_limb(::mp_limb_t l)
    {
        const auto asize = m_int.m_st._mp_size;
        assert(asize >= 0);
        if (is_static()) {
            if (std::size_t(asize) < SSize) {
                // If there's space for an extra limb, write it, update the size,
                // and return.
                ++m_int.g_st()._mp_size;
                m_int.g_st().m_limbs[std::size_t(asize)] = l;
                return;
            }
            // Store the upper limb.
            const auto limb_copy = m_int.g_st().m_limbs[SSize - 1u];
            // Make sure the upper limb contains something.
            // NOTE: This is necessary because this method is used while building an integer during generic
            // construction, and it might be possible that the current top limb is zero. If that is the case,
            // the promotion below triggers an assertion failure when destroying
            // the static int in debug mode.
            m_int.g_st().m_limbs[SSize - 1u] = 1u;
            // There's no space for the extra limb. Promote the integer and move on.
            m_int.promote(SSize + 1u);
            // Recover the upper limb.
            m_int.g_dy()._mp_d[SSize - 1u] = limb_copy;
        }
        if (m_int.g_dy()._mp_alloc == asize) {
            // There is not enough space for the extra limb, we need to reallocate.
            // NOTE: same as above, make sure the top limb contains something. mpz_realloc2() seems not to care,
            // but better safe than sorry.
            // NOTE: in practice this is never hit on current architectures: the only case we end up here is initing
            // with a 64bit integer when the limb is 32bit, but in that case we already promoted to size 2 above.
            const auto limb_copy = m_int.g_dy()._mp_d[asize - 1];
            m_int.g_dy()._mp_d[asize - 1] = 1u;
            ::mpz_realloc2(&m_int.g_dy(), static_cast<::mp_bitcnt_t>(asize) * 2u * GMP_NUMB_BITS);
            if (mppp_unlikely(m_int.g_dy()._mp_alloc / 2 != asize)) {
                // This means that there was some overflow in the determination of the bit size above.
                std::abort();
            }
            m_int.g_dy()._mp_d[asize - 1] = limb_copy;
        }
        // Write the extra limb, update the size.
        ++m_int.g_dy()._mp_size;
        m_int.g_dy()._mp_d[asize] = l;
    }
    // This is a small utility function to shift down the unsigned integer n by GMP_NUMB_BITS.
    // If GMP_NUMB_BITS is not smaller than the bit size of T, then an assertion will fire. We need this
    // little helper in order to avoid compiler warnings.
    template <typename T, enable_if_t<(GMP_NUMB_BITS < unsigned(std::numeric_limits<T>::digits)), int> = 0>
    static void checked_rshift(T &n)
    {
        n >>= GMP_NUMB_BITS;
    }
    template <typename T, enable_if_t<(GMP_NUMB_BITS >= unsigned(std::numeric_limits<T>::digits)), int> = 0>
    static void checked_rshift(T &)
    {
        assert(false);
    }
    // Dispatch for generic constructor.
    template <typename T, enable_if_t<conjunction<std::is_integral<T>, std::is_unsigned<T>>::value, int> = 0>
    void dispatch_generic_ctor(const T &n)
    {
        // NOTE: try special codepath if n fits directly in a single limb.
        auto nu = static_cast<unsigned long long>(n);
        while (nu) {
            push_limb(static_cast<::mp_limb_t>(nu & GMP_NUMB_MASK));
            if (GMP_NUMB_BITS >= unsigned(std::numeric_limits<unsigned long long>::digits)) {
                break;
            }
            checked_rshift(nu);
        }
    }
    template <typename T, enable_if_t<conjunction<std::is_integral<T>, std::is_signed<T>>::value, int> = 0>
    void dispatch_generic_ctor(const T &n)
    {
        // NOTE: here we are using cast + unary minus to extract the abs value of n as an unsigned long long. See:
        // http://stackoverflow.com/questions/4536095/unary-minus-and-signed-to-unsigned-conversion
        // When operating on a negative value, this technique is not 100% portable: it requires an implementation
        // of signed integers such that the absolute value of the minimum (negative) value is not greater than
        // the maximum value of the unsigned counterpart. This is guaranteed on all computer architectures in use today,
        // but in theory there could be architectures where the assumption is not respected. See for instance the
        // discussion here:
        // http://stackoverflow.com/questions/11372044/unsigned-vs-signed-range-guarantees
        // Note that in any case we never run into UB, the only consequence is that for very large negative values
        // we could init the integer with the wrong value. We should be able to test for this in the unit tests.
        // Let's keep this in mind in the remote case this ever becomes a problem. In such case, we would probably need
        // to specialise the implementation for negative values to use bit shifting and modulo operations.
        //
        // NOTE: there are performance gains to be made here, as shown in the sorting benchmark comparing the cpp_int
        // init time (after switching to signed integers for the benchmark). In general, we should try have efficient
        // codepaths for the special cases in which we can construct directly a single-limb integer. Still not clear
        // to me how to best proceed for the signed case.
        const auto nu = static_cast<unsigned long long>(n);
        if (n >= T(0)) {
            dispatch_generic_ctor(nu);
        } else {
            dispatch_generic_ctor(-nu);
            neg();
        }
    }
    template <typename T, enable_if_t<disjunction<std::is_same<T, float>, std::is_same<T, double>>::value, int> = 0>
    void dispatch_generic_ctor(const T &x)
    {
        if (mppp_unlikely(!std::isfinite(x))) {
            throw std::domain_error("Cannot construct an integer from the non-finite floating-point value "
                                    + std::to_string(x));
        }
        MPPP_MAYBE_TLS mpz_raii tmp;
        ::mpz_set_d(&tmp.m_mpz, static_cast<double>(x));
        dispatch_mpz_ctor(&tmp.m_mpz);
    }
#if defined(MPPP_WITH_MPFR)
    template <typename T, enable_if_t<std::is_same<T, long double>::value, int> = 0>
    void dispatch_generic_ctor(const T &x)
    {
        if (mppp_unlikely(!std::isfinite(x))) {
            throw std::domain_error("Cannot construct an integer from the non-finite floating-point value "
                                    + std::to_string(x));
        }
        // NOTE: static checks for overflows are done in mpfr.hpp.
        constexpr int d2 = std::numeric_limits<long double>::digits10 * 4;
        MPPP_MAYBE_TLS mpfr_raii mpfr(static_cast<::mpfr_prec_t>(d2));
        MPPP_MAYBE_TLS mpz_raii tmp;
        ::mpfr_set_ld(&mpfr.m_mpfr, x, MPFR_RNDN);
        ::mpfr_get_z(&tmp.m_mpz, &mpfr.m_mpfr, MPFR_RNDZ);
        dispatch_mpz_ctor(&tmp.m_mpz);
    }
#endif
    // Ctor from mpz_t.
    void dispatch_mpz_ctor(const ::mpz_t n)
    {
        const auto asize = ::mpz_size(n);
        if (asize > SSize) {
            // Too big, need to promote.
            // Destroy static.
            m_int.g_st().~s_storage();
            // Init dynamic.
            ::new (static_cast<void *>(&m_int.m_dy)) d_storage;
            mpz_init_set_nlimbs(m_int.m_dy, *n);
        } else {
            // All this is noexcept.
            // NOTE: m_st() inits to zero the whole array of static limbs, and we copy
            // in only the used limbs.
            m_int.g_st()._mp_size = n->_mp_size;
            copy_limbs_no(n->_mp_d, n->_mp_d + asize, m_int.g_st().m_limbs.data());
        }
    }

public:
/// Generic constructor.
/**
 * This constructor will initialize an integer with the value of \p x. The initialization is always
 * successful if \p x is an integral value (construction from \p bool yields 1 for \p true, 0 for \p false).
 * If \p x is a floating-point value, the construction will fail if \p x is not finite. Construction from a
 * floating-point type yields the truncated counterpart of the input value.
 *
 * @param x value that will be used to initialize \p this.
 *
 * @throws std::domain_error if \p x is a non-finite floating-point value.
 */
#if defined(MPPP_HAVE_CONCEPTS)
    explicit integer(const CppInteroperable &x)
#else
    template <typename T, cpp_interoperable_enabler<T> = 0>
    explicit integer(const T &x)
#endif
    {
        dispatch_generic_ctor(x);
    }
    /// Constructor from C string.
    /**
     * This constructor will initialize \p this from the null-terminated string \p s, which must represent
     * an integer value in base \p base. The expected format is the same as specified by the \p mpz_set_str()
     * GMP function. \p base may vary from 2 to 62, or be zero. In the latter case, the base is inferred
     * from the leading characters of the string.
     *
     * @param s the input string.
     * @param base the base used in the string representation.
     *
     * @throws std::invalid_argument if the \p base parameter is invalid or if \p s is not a valid string representation
     * of an integer in the specified base.
     *
     * \rststar
     * .. seealso::
     *
     *    https://gmplib.org/manual/Assigning-Integers.html
     * \endrststar
     */
    explicit integer(const char *s, int base = 10)
    {
        if (mppp_unlikely(base != 0 && (base < 2 || base > 62))) {
            throw std::invalid_argument(
                "In the constructor of integer from string, a base of " + std::to_string(base)
                + " was specified, but the only valid values are 0 and any value in the [2,62] range");
        }
        MPPP_MAYBE_TLS mpz_raii mpz;
        if (mppp_unlikely(::mpz_set_str(&mpz.m_mpz, s, base))) {
            if (base) {
                throw std::invalid_argument(std::string("The string '") + s + "' is not a valid integer in base "
                                            + std::to_string(base));
            } else {
                throw std::invalid_argument(std::string("The string '") + s
                                            + "' is not a valid integer in any supported base");
            }
        }
        dispatch_mpz_ctor(&mpz.m_mpz);
    }
    /// Constructor from C++ string (equivalent to the constructor from C string).
    /**
     * @param s the input string.
     * @param base the base used in the string representation.
     *
     * @throws unspecified any exception thrown by the constructor from C string.
     */
    explicit integer(const std::string &s, int base = 10) : integer(s.c_str(), base)
    {
    }
    /// Constructor from \p mpz_t.
    /**
     * This constructor will initialize \p this with the value of the GMP integer \p n. The storage type of \p this
     * will be static if \p n fits in the static storage, otherwise it will be dynamic.
     *
     * \rststar
     * .. warning::
     *
     *    It is the user's responsibility to ensure that ``n`` has been correctly initialized. Calling this constructor
     *    with an uninitialized ``n`` results in undefined behaviour.
     * \endrststar
     *
     * @param n the input GMP integer.
     */
    explicit integer(const ::mpz_t n)
    {
        dispatch_mpz_ctor(n);
    }
    /// Copy assignment operator.
    /**
     * This operator will perform a deep copy of \p other, copying its storage type as well.
     *
     * @param other the assignment argument.
     *
     * @return a reference to \p this.
     */
    integer &operator=(const integer &other) = default;
    /// Move assignment operator.
    /**
     * After the move, \p other will be in an unspecified but valid state, and the storage type of \p this will be
     * <tt>other</tt>'s original storage type.
     *
     * @param other the assignment argument.
     *
     * @return a reference to \p this.
     */
    integer &operator=(integer &&other) = default;
/// Generic assignment operator.
/**
 * \rststar
 * The body of this operator is equivalent to:
 *
 * .. code-block:: c++
 *
 *    return *this = integer{x};
 *
 * That is, a temporary integer is constructed from ``x`` and it is then move-assigned to ``this``.
 * \endrststar
 *
 * @param x the assignment argument.
 *
 * @return a reference to \p this.
 *
 * @throws unspecified any exception thrown by the generic constructor.
 */
#if defined(MPPP_HAVE_CONCEPTS)
    integer &operator=(const CppInteroperable &x)
#else
    template <typename T, cpp_interoperable_enabler<T> = 0>
    integer &operator=(const T &x)
#endif
    {
        return *this = integer{x};
    }
    /// Assignment from \p mpz_t.
    /**
     * This assignment operator will copy into \p this the value of the GMP integer \p n. The storage type of \p this
     * after the assignment will be static if \p n fits in the static storage, otherwise it will be dynamic.
     *
     * \rststar
     * .. warning::
     *
     *    It is the user's responsibility to ensure that ``n`` has been correctly initialized. Calling this operator
     *    with an uninitialized ``n`` results in undefined behaviour. Also, no aliasing is allowed: the data in ``n``
     *    must be completely distinct from the data in ``this`` (e.g., if ``n`` is an ``mpz_view`` of ``this`` then
     *    it might point to internal data of ``this``, and the behaviour of this operator will thus be undefined).
     * \endrststar
     *
     * @param n the input GMP integer.
     *
     * @return a reference to \p this.
     */
    integer &operator=(const ::mpz_t n)
    {
        const auto asize = ::mpz_size(n);
        const auto s = is_static();
        if (s && asize <= SSize) {
            // this is static, n fits into static. Copy over.
            m_int.g_st()._mp_size = n->_mp_size;
            copy_limbs_no(n->_mp_d, n->_mp_d + asize, m_int.g_st().m_limbs.data());
            if (SSize <= static_int<SSize>::opt_size) {
                // Zero the non-copied limbs, but only if the static size is not greater than
                // the size for which special optimisations kick in. See the documentation
                // of zero_unused_limbs().
                std::fill(m_int.g_st().m_limbs.begin() + asize, m_int.g_st().m_limbs.end(), ::mp_limb_t(0));
            }
        } else if (!s && asize > SSize) {
            // Dynamic to dynamic.
            ::mpz_set(&m_int.m_dy, n);
        } else if (s && asize > SSize) {
            // this is static, n is too big. Promote and assign.
            // Destroy static.
            m_int.g_st().~s_storage();
            // Init dynamic.
            ::new (static_cast<void *>(&m_int.m_dy)) d_storage;
            mpz_init_set_nlimbs(m_int.m_dy, *n);
        } else {
            // This is dynamic and n fits into static.
            assert(!s && asize <= SSize);
            // Destroy the dynamic storage.
            m_int.destroy_dynamic();
            // Init an empty static.
            ::new (static_cast<void *>(&m_int.m_st)) s_storage();
            // Copy over from n.
            m_int.g_st()._mp_size = n->_mp_size;
            // NOTE: the upper limbs are guaranteed to be zero by the def
            // initialisation of s_storage above.
            copy_limbs_no(n->_mp_d, n->_mp_d + asize, m_int.g_st().m_limbs.data());
        }
        return *this;
    }
    /// Assignment from C string.
    /**
     * \rststar
     * The body of this operator is equivalent to:
     *
     * .. code-block:: c++
     *
     *    return *this = integer{s};
     *
     * That is, a temporary integer is constructed from ``s`` and it is then move-assigned to ``this``.
     * \endrststar
     *
     * @param s the C string that will be used for the assignment.
     *
     * @return a reference to \p this.
     *
     * @throws unspecified any exception thrown by the constructor from string.
     */
    integer &operator=(const char *s)
    {
        return *this = integer{s};
    }
    /// Assignment from C++ string (equivalent to the assignment from C string).
    /**
     * @param s the C++ string that will be used for the assignment.
     *
     * @return a reference to \p this.
     *
     * @throws unspecified any exception thrown by the assignment operator from C string.
     */
    integer &operator=(const std::string &s)
    {
        return operator=(s.c_str());
    }
    /// Set to zero.
    /**
     * After calling this method, the storage type of \p this will be static and its value will be zero.
     *
     * \rststar
     * .. note::
     *
     *   This is a specialised higher-performance alternative to the assignment operator.
     * \endrststar
     *
     * @return a reference to \p this.
     */
    integer &set_zero()
    {
        if (is_static()) {
            m_int.g_st()._mp_size = 0;
            // Zero out the whole limbs array (equivalent to the def ctor of static int).
            std::fill(m_int.g_st().m_limbs.begin(), m_int.g_st().m_limbs.end(), ::mp_limb_t(0));
        } else {
            m_int.destroy_dynamic();
            // Def construction of static results in zero.
            ::new (static_cast<void *>(&m_int.m_st)) s_storage();
        }
        return *this;
    }

private:
    template <bool PlusOrMinus>
    integer &set_one_impl()
    {
        if (is_static()) {
            m_int.g_st()._mp_size = PlusOrMinus ? 1 : -1;
            m_int.g_st().m_limbs[0] = 1;
            // Zero the unused limbs, for the usual reason that optimised implementations
            // expect zeroes in unused limbs.
            std::fill(m_int.g_st().m_limbs.begin() + 1, m_int.g_st().m_limbs.end(), ::mp_limb_t(0));
        } else {
            m_int.destroy_dynamic();
            // Def ctor will zero out all limbs.
            ::new (static_cast<void *>(&m_int.m_st)) s_storage();
            m_int.g_st()._mp_size = PlusOrMinus ? 1 : -1;
            m_int.g_st().m_limbs[0] = 1;
        }
        return *this;
    }

public:
    /// Set to one.
    /**
     * After calling this method, the storage type of \p this will be static and its value will be one.
     *
     * \rststar
     * .. note::
     *
     *   This is a specialised higher-performance alternative to the assignment operator.
     * \endrststar
     *
     * @return a reference to \p this.
     */
    integer &set_one()
    {
        return set_one_impl<true>();
    }
    /// Set to minus one.
    /**
     * After calling this method, the storage type of \p this will be static and its value will be minus one.
     *
     * \rststar
     * .. note::
     *
     *   This is a specialised higher-performance alternative to the assignment operator.
     * \endrststar
     *
     * @return a reference to \p this.
     */
    integer &set_negative_one()
    {
        return set_one_impl<false>();
    }
    /// Test for static storage.
    /**
     * @return \p true if the storage type is static, \p false otherwise.
     */
    bool is_static() const
    {
        return m_int.is_static();
    }
    /// Check for dynamic storage.
    /**
     * @return \p true if the storage type is dynamic, \p false otherwise.
     */
    bool is_dynamic() const
    {
        return m_int.is_dynamic();
    }
    /// Conversion to string.
    /**
     * This method will convert \p this into a string in base \p base using the GMP function \p mpz_get_str().
     *
     * @param base the desired base.
     *
     * @return a string representation of \p this.
     *
     * @throws std::invalid_argument if \p base is smaller than 2 or greater than 62.
     *
     * \rststar
     * .. seealso::
     *
     *    https://gmplib.org/manual/Converting-Integers.html
     * \endrststar
     */
    std::string to_string(int base = 10) const
    {
        if (mppp_unlikely(base < 2 || base > 62)) {
            throw std::invalid_argument("Invalid base for string conversion: the base must be between "
                                        "2 and 62, but a value of "
                                        + std::to_string(base) + " was provided instead");
        }
        return mpz_to_str(get_mpz_view(), base);
    }
    // NOTE: maybe provide a method to access the lower-level str conversion that writes to
    // std::vector<char>?

private:
    // Conversion to bool.
    template <typename T, enable_if_t<std::is_same<bool, T>::value, int> = 0>
    std::pair<bool, T> dispatch_conversion() const
    {
        return {true, m_int.m_st._mp_size != 0};
    }
    // Try to convert this to an unsigned long long. The abs value of this will be considered for the conversion.
    // Requires nonzero this.
    std::pair<bool, unsigned long long> convert_to_ull() const
    {
        const auto asize = size();
        assert(asize);
        // Get the pointer to the limbs.
        const ::mp_limb_t *ptr = is_static() ? m_int.g_st().m_limbs.data() : m_int.g_dy()._mp_d;
        // Init retval with the first limb.
        auto retval = static_cast<unsigned long long>(ptr[0] & GMP_NUMB_MASK);
        // Add the other limbs, if any.
        unsigned long long shift = GMP_NUMB_BITS;
        constexpr unsigned ull_bits = std::numeric_limits<unsigned long long>::digits;
        for (std::size_t i = 1u; i < asize; ++i, shift += GMP_NUMB_BITS) {
            if (shift >= ull_bits) {
                // We need to shift left the current limb. If the shift is too large, we run into UB
                // and it also means that the value does not fit in unsigned long long (and, by extension,
                // in any other unsigned integral type).
                return {false, 0ull};
            }
            const auto l = static_cast<unsigned long long>(ptr[i] & GMP_NUMB_MASK);
            if (l >> (ull_bits - shift)) {
                // Shifting the current limb is well-defined from the point of view of the language, but the result
                // wraps around: the value does not fit in unsigned long long.
                // NOTE: I suspect this branch can be triggered on common architectures only with nail builds.
                return {false, 0ull};
            }
            // This will not overflow, as there is no carry from retval and l << shift is fine.
            retval += l << shift;
        }
        return {true, retval};
    }
    // Conversion to unsigned ints, excluding bool.
    template <typename T,
              enable_if_t<conjunction<std::is_integral<T>, std::is_unsigned<T>, negation<std::is_same<bool, T>>>::value,
                          int> = 0>
    std::pair<bool, T> dispatch_conversion() const
    {
        // Handle zero.
        if (!m_int.m_st._mp_size) {
            return {true, T(0)};
        }
        // Handle negative value.
        if (m_int.m_st._mp_size < 0) {
            return {false, T(0)};
        }
        // Attempt conversion to ull.
        const auto candidate = convert_to_ull();
        if (!candidate.first) {
            // The conversion to ull failed.
            return {false, T(0)};
        }
        if (candidate.second > std::numeric_limits<T>::max()) {
            // The conversion to ull succeeded, but the value exceeds the limit of T.
            return {false, T(0)};
        }
        // The conversion to the target unsigned integral type is fine.
        return {true, static_cast<T>(candidate.second)};
    }
    // Conversion to signed ints.
    template <typename T, enable_if_t<conjunction<std::is_integral<T>, std::is_signed<T>>::value, int> = 0>
    std::pair<bool, T> dispatch_conversion() const
    {
        // NOTE: here we will assume that unsigned long long can represent the absolute value of any
        // machine integer. This is not necessarily the case on any possible implementation, but it holds
        // true on any current architecture. See the comments below and in the generic constructor regarding
        // the method of computing the absolute value of a negative int.
        using uT = typename std::make_unsigned<T>::type;
        // Handle zero.
        if (!m_int.m_st._mp_size) {
            return {true, T(0)};
        }
        // Attempt conversion to ull.
        const auto candidate = convert_to_ull();
        if (!candidate.first) {
            // The conversion to ull failed: the value is too large to be represented by any integer type.
            return {false, T(0)};
        }
        if (m_int.m_st._mp_size > 0) {
            // If the value is positive, we check that the candidate does not exceed the
            // max value of the type.
            if (candidate.second > uT(std::numeric_limits<T>::max())) {
                return {false, T(0)};
            }
            return {true, static_cast<T>(candidate.second)};
        } else {
            // For negative values, we need to establish if the value fits the negative range of the
            // target type, and we must make sure to take the negative of the candidate correctly.
            // NOTE: see the comments in the generic ctor about the portability of this technique
            // for computing the absolute value.
            constexpr auto min_abs = -static_cast<unsigned long long>(std::numeric_limits<T>::min());
            constexpr auto max = static_cast<unsigned long long>(std::numeric_limits<T>::max());
            if (candidate.second > min_abs) {
                // The value is too small.
                return {false, T(0)};
            }
            // The abs of min might be greater than max. The idea then is that we decrease the magnitude
            // of the candidate to the safe negation range via division, we negate it and then we recover the
            // original candidate value. If the abs of min is not greater than max, ceil_ratio will be 1, r will be zero
            // and everything will still work.
            constexpr auto ceil_ratio = min_abs / max + unsigned((min_abs % max) != 0u);
            const unsigned long long q = candidate.second / ceil_ratio, r = candidate.second % ceil_ratio;
            auto retval = static_cast<T>(-static_cast<T>(q));
            static_assert(ceil_ratio <= uT(std::numeric_limits<T>::max()), "Overflow error.");
            retval = static_cast<T>(retval * static_cast<T>(ceil_ratio));
            retval = static_cast<T>(retval - static_cast<T>(r));
            return {true, retval};
        }
    }
    // Implementation of the conversion to floating-point through GMP/MPFR routines.
    template <typename T, enable_if_t<disjunction<std::is_same<T, float>, std::is_same<T, double>>::value, int> = 0>
    static std::pair<bool, T> mpz_float_conversion(const mpz_struct_t &m)
    {
        return {true, static_cast<T>(::mpz_get_d(&m))};
    }
#if defined(MPPP_WITH_MPFR)
    template <typename T, enable_if_t<std::is_same<T, long double>::value, int> = 0>
    static std::pair<bool, T> mpz_float_conversion(const mpz_struct_t &m)
    {
        constexpr int d2 = std::numeric_limits<long double>::digits10 * 4;
        MPPP_MAYBE_TLS mpfr_raii mpfr(static_cast<::mpfr_prec_t>(d2));
        ::mpfr_set_z(&mpfr.m_mpfr, &m, MPFR_RNDN);
        return {true, ::mpfr_get_ld(&mpfr.m_mpfr, MPFR_RNDN)};
    }
#endif
    // Conversion to floating-point.
    template <typename T, enable_if_t<std::is_floating_point<T>::value, int> = 0>
    std::pair<bool, T> dispatch_conversion() const
    {
        // Handle zero.
        if (!m_int.m_st._mp_size) {
            return {true, T(0)};
        }
        if (std::numeric_limits<T>::is_iec559) {
            // Optimization for single-limb integers.
            //
            // NOTE: the reasoning here is as follows. If the floating-point type has infinity,
            // then its "range" is the whole real line. The C++ standard guarantees that:
            // """
            // A prvalue of an integer type or of an unscoped enumeration type can be converted to a prvalue of a
            // floating point type. The result is exact if possible. If the value being converted is in the range
            // of values that can be represented but the value cannot be represented exactly,
            // it is an implementation-defined choice of either the next lower or higher representable value. If the
            // value being converted is outside the range of values that can be represented, the behavior is undefined.
            // """
            // This seems to indicate that if the limb value "overflows" the finite range of the floating-point type, we
            // will get either the max/min finite value or +-inf. Additionally, the IEEE standard seems to indicate
            // that an overflowing conversion will produce infinity:
            // http://stackoverflow.com/questions/40694384/integer-to-float-conversions-with-ieee-fp
            //
            // Get the pointer to the limbs.
            const ::mp_limb_t *ptr = is_static() ? m_int.g_st().m_limbs.data() : m_int.g_dy()._mp_d;
            if (m_int.m_st._mp_size == 1) {
                return {true, static_cast<T>(ptr[0] & GMP_NUMB_MASK)};
            }
            if (m_int.m_st._mp_size == -1) {
                return {true, -static_cast<T>(ptr[0] & GMP_NUMB_MASK)};
            }
        }
        // For all the other cases, just delegate to the GMP/MPFR routines.
        return mpz_float_conversion<T>(*static_cast<const mpz_struct_t *>(get_mpz_view()));
    }

public:
/// Generic conversion operator.
/**
 * \rststar
 * This operator will convert ``this`` to a :cpp:concept:`~mppp::CppInteroperable` type.
 * Conversion to ``bool`` yields ``false`` if ``this`` is zero,
 * ``true`` otherwise. Conversion to other integral types yields the exact result, if representable by the target
 * :cpp:concept:`~mppp::CppInteroperable` type. Conversion to floating-point types might yield inexact values and
 * infinities.
 * \endrststar
 *
 * @return \p this converted to the target type.
 *
 * @throws std::overflow_error if the target type is an integral type and the value of ``this`` cannot be represented by
 * it.
 */
#if defined(MPPP_HAVE_CONCEPTS)
    template <CppInteroperable T>
#else
    template <typename T, cpp_interoperable_enabler<T> = 0>
#endif
    explicit operator T() const
    {
        auto retval = dispatch_conversion<T>();
        if (mppp_unlikely(!retval.first)) {
            throw std::overflow_error("Conversion of the integer " + to_string() + " to the type " + typeid(T).name()
                                      + " results in overflow");
        }
        return std::move(retval.second);
    }
    /// Promote to dynamic storage.
    /**
     * This method will promote the storage type of \p this from static to dynamic.
     *
     * @return \p false if the storage type of \p this is already dynamic and no promotion takes place, \p true
     * otherwise.
     */
    bool promote()
    {
        if (is_static()) {
            m_int.promote();
            return true;
        }
        return false;
    }
    /// Demote to static storage.
    /**
     * This method will demote the storage type of \p this from dynamic to static.
     *
     * @return \p false if the storage type of \p this is already static and no demotion takes place, or if the current
     * value of \p this does not fit in static storage, \p true otherwise.
     */
    bool demote()
    {
        if (is_dynamic()) {
            return m_int.demote();
        }
        return false;
    }
    /// Size in bits.
    /**
     * @return the number of bits needed to represent \p this. If \p this is zero, zero will be returned.
     *
     * @throws std::overflow_error if the size in bits of \p this is larger than an implementation-defined value.
     */
    std::size_t nbits() const
    {
#if defined(__clang__) || defined(__GNUC__)
        std::size_t ls;
        const ::mp_limb_t *lptr;
        if (is_static()) {
            ls = static_cast<std::size_t>(m_int.g_st().abs_size());
            lptr = m_int.g_st().m_limbs.data();
        } else {
            // NOTE: mpz_size() returns zero size for zero value.
            ls = ::mpz_size(&m_int.g_dy());
            lptr = m_int.g_dy()._mp_d;
        }
        if (ls) {
            // LCOV_EXCL_START
            if (mppp_unlikely(ls > std::numeric_limits<std::size_t>::max() / unsigned(GMP_NUMB_BITS))) {
                throw std::overflow_error("Overflow in the computation of the number of bits required to represent an "
                                          "integer - the limb size is "
                                          + std::to_string(ls));
            }
            // LCOV_EXCL_STOP
            // Index of the most significant limb.
            const std::size_t idx = ls - 1u;
            // The most significant limb.
            const ::mp_limb_t msl = lptr[idx] & GMP_NUMB_MASK;
            // NOTE: here we need std::numeric_limits<::mp_limb_t>::digits (instead of GMP_NUMB_BITS) because
            // builtin_clz() counts zeroes also in the nail bits.
            return static_cast<std::size_t>(idx * unsigned(GMP_NUMB_BITS)
                                            + (unsigned(std::numeric_limits<::mp_limb_t>::digits) - builtin_clz(msl)));
        }
        return 0;
#else
        return m_int.m_st._mp_size ? ::mpz_sizeinbase(get_mpz_view(), 2) : 0u;
#endif
    }
    /// Size in limbs.
    /**
     * @return the number of limbs needed to represent \p this. If \p this is zero, zero will be returned.
     */
    std::size_t size() const
    {
        if (is_static()) {
            return std::size_t(m_int.g_st().abs_size());
        }
        return ::mpz_size(&m_int.g_dy());
    }
    /// Sign.
    /**
     * @return 0 if \p this is zero, 1 if \p this is positive, -1 if \p this is negative.
     */
    int sgn() const
    {
        // NOTE: size is part of the common initial sequence.
        if (m_int.m_st._mp_size != 0) {
            return m_int.m_st._mp_size > 0 ? 1 : -1;
        } else {
            return 0;
        }
    }
    /// Get an \p mpz_t view.
    /**
     * This method will return an object of an unspecified type \p mpz_view which is implicitly convertible
     * to a const pointer to an \p mpz_t struct (and which can thus be used as a <tt>const mpz_t</tt>
     * parameter in GMP functions). In addition to the implicit conversion operator, the <tt>const mpz_t</tt>
     * object can also be retrieved via the <tt>get()</tt> method of the \p mpz_view class.
     * The view provides a read-only GMP-compatible representation of the integer stored in \p this.
     *
     * \rststar
     * .. note::
     *
     *   It is important to keep in mind the following facts about the returned ``mpz_view`` object:
     *
     *   * ``mpz_view`` objects are strictly read-only: it is impossible to alter ``this`` through an ``mpz_view``, and
     *     ``mpz_view`` objects can be used in the GMP API only where a ``const mpz_t`` parameter is expected;
     *   * ``mpz_view`` objects can only be move-constructed (the other constructors and the assignment operators
     *     are disabled);
     *   * the returned object and the pointer returned by its ``get()`` method might reference internal data
     *     belonging to ``this``, and they can thus be used safely only during the lifetime of ``this``;
     *   * the lifetime of the pointer returned by the ``get()`` method is tied to the lifetime of the ``mpz_view``
     *     object (that is, if the ``mpz_view`` object is destroyed, any pointer previously returned by ``get()``
     *     becomes invalid);
     *   * any modification to ``this`` will also invalidate the view and the pointer.
     * \endrststar
     *
     * @return an \p mpz view of \p this.
     */
    mpz_view get_mpz_view() const
    {
        return mpz_view(*this);
    }
    /// Negate in-place.
    /**
     * This method will set \p this to <tt>-this</tt>.
     *
     * @return a reference to \p this.
     */
    integer &neg()
    {
        if (is_static()) {
            m_int.g_st()._mp_size = -m_int.g_st()._mp_size;
        } else {
            ::mpz_neg(&m_int.g_dy(), &m_int.g_dy());
        }
        return *this;
    }
    /// In-place absolute value.
    /**
     * This method will set \p this to its absolute value.
     *
     * @return reference to \p this.
     */
    integer &abs()
    {
        if (is_static()) {
            if (m_int.g_st()._mp_size < 0) {
                m_int.g_st()._mp_size = -m_int.g_st()._mp_size;
            }
        } else {
            ::mpz_abs(&m_int.g_dy(), &m_int.g_dy());
        }
        return *this;
    }
    /// Compute next prime number (in-place version).
    /**
     * This method will set \p this to the first prime number greater than the current value.
     *
     * @return a reference to \p this.
     */
    integer &nextprime()
    {
        nextprime_impl(*this, *this);
        return *this;
    }
    /// Test primality.
    /**
     * This method will run a series of probabilistic tests to determine if \p this is a prime number.
     * It will return \p 2 if \p this is definitely a prime, \p 1 if \p this is probably a prime and \p 0 if \p this
     * is definitely not-prime.
     *
     * @param reps the number of tests to run.
     *
     * @return an integer indicating if \p this is a prime.
     *
     * @throws std::invalid_argument if \p reps is less than 1 or if \p this is negative.
     */
    int probab_prime_p(int reps = 25) const
    {
        if (mppp_unlikely(reps < 1)) {
            throw std::invalid_argument("The number of primality tests must be at least 1, but a value of "
                                        + std::to_string(reps) + " was provided instead");
        }
        if (mppp_unlikely(sgn() < 0)) {
            throw std::invalid_argument("Cannot run primality tests on the negative number " + to_string());
        }
        return ::mpz_probab_prime_p(get_mpz_view(), reps);
    }
    /// Integer square root (in-place version).
    /**
     * This method will set \p this to its integer square root.
     *
     * @return a reference to \p this.
     *
     * @throws std::domain_error if \p this is negative.
     */
    integer &sqrt()
    {
        mppp::sqrt(*this, *this);
        return *this;
    }
    /// Test if value is odd.
    /**
     * @return \p true if \p this is odd, \p false otherwise.
     */
    bool odd_p() const
    {
        if (is_static()) {
            // NOTE: as usual we assume that a zero static integer has all limbs set to zero.
            return (m_int.g_st().m_limbs[0] & GMP_NUMB_MASK) & ::mp_limb_t(1);
        }
        return mpz_odd_p(&m_int.g_dy());
    }
    /// Test if value is even.
    /**
     * @return \p true if \p this is even, \p false otherwise.
     */
    bool even_p() const
    {
        return !odd_p();
    }
    /// Return a reference to the internal union.
    /**
     * This method returns a reference to the union used internally to implement the integer class.
     *
     * @return a reference to the internal union member.
     */
    integer_union<SSize> &_get_union()
    {
        return m_int;
    }
    /// Return a const reference to the internal union.
    /**
     * This method returns a const reference to the union used internally to implement the integer class.
     *
     * @return a const reference to the internal union member.
     */
    const integer_union<SSize> &_get_union() const
    {
        return m_int;
    }
    /// Get a pointer to the dynamic storage.
    /**
     * This method will first promote \p this to dynamic storage (if \p this is not already employing dynamic storage),
     * and it will then return a pointer to the internal \p mpz_t structure. The returned pointer can be used as an
     * argument for the functions of the GMP API.
     *
     * \rststar
     * .. note::
     *
     *    The returned pointer is a raw, non-owning pointer tied to the lifetime of ``this``. Calling
     *    :cpp:func:`~mppp::integer::demote()` or
     *    assigning an :cpp:class:`~mppp::integer` with static storage to ``this`` will invalidate the returned
     *    pointer.
     * \endrststar
     *
     * @return a pointer to the internal \p mpz_t structure.
     */
    std::remove_extent<::mpz_t>::type *get_mpz_t()
    {
        promote();
        return &m_int.g_dy();
    }
    /// Test if the value is zero.
    /**
     * @return \p true if the value represented by \p this is zero, \p false otherwise.
     */
    bool is_zero() const
    {
        return m_int.m_st._mp_size == 0;
    }

private:
    // Implementation of is_one()/is_negative_one().
    template <int One>
    bool is_one_impl() const
    {
        if (m_int.m_st._mp_size != One) {
            return false;
        }
        // Get the pointer to the limbs.
        const ::mp_limb_t *ptr = is_static() ? m_int.g_st().m_limbs.data() : m_int.g_dy()._mp_d;
        return (ptr[0] & GMP_NUMB_MASK) == 1u;
    }

public:
    /// Test if the value is equal to one.
    /**
     * @return \p true if the value represented by \p this is 1, \p false otherwise.
     */
    bool is_one() const
    {
        return is_one_impl<1>();
    }
    /// Test if the value is equal to minus one.
    /**
     * @return \p true if the value represented by \p this is -1, \p false otherwise.
     */
    bool is_negative_one() const
    {
        return is_one_impl<-1>();
    }

private:
    integer_union<SSize> m_int;
};

template <std::size_t SSize>
constexpr std::size_t integer<SSize>::ssize;

/** @defgroup integer_assignment integer_assignment
 *  @{
 */

/// Set to zero.
/**
 * After calling this function, the storage type of \p n will be static and its value will be zero.
 *
 * \rststar
 * .. note::
 *
 *   This is a specialised higher-performance alternative to the assignment operator.
 * \endrststar
 *
 * @param n the assignment argument.
 */
template <std::size_t SSize>
inline void set_zero(integer<SSize> &n)
{
    n.set_zero();
}

/// Set to one.
/**
 * After calling this function, the storage type of \p n will be static and its value will be one.
 *
 * \rststar
 * .. note::
 *
 *   This is a specialised higher-performance alternative to the assignment operator.
 * \endrststar
 *
 * @param n the assignment argument.
 */
template <std::size_t SSize>
inline void set_one(integer<SSize> &n)
{
    n.set_one();
}

/// Set to minus one.
/**
 * After calling this function, the storage type of \p n will be static and its value will be minus one.
 *
 * \rststar
 * .. note::
 *
 *   This is a specialised higher-performance alternative to the assignment operator.
 * \endrststar
 *
 * @param n the assignment argument.
 */
template <std::size_t SSize>
inline void set_negative_one(integer<SSize> &n)
{
    n.set_negative_one();
}

/** @} */

inline namespace detail
{

// Machinery for the determination of the result of a binary operation involving integer.
// Default is empty for SFINAE.
template <typename, typename, typename = void>
struct integer_common_type {
};

template <std::size_t SSize>
struct integer_common_type<integer<SSize>, integer<SSize>> {
    using type = integer<SSize>;
};

template <std::size_t SSize, typename U>
struct integer_common_type<integer<SSize>, U, enable_if_t<is_supported_integral<U>::value>> {
    using type = integer<SSize>;
};

template <std::size_t SSize, typename T>
struct integer_common_type<T, integer<SSize>, enable_if_t<is_supported_integral<T>::value>> {
    using type = integer<SSize>;
};

template <std::size_t SSize, typename U>
struct integer_common_type<integer<SSize>, U, enable_if_t<is_supported_float<U>::value>> {
    using type = U;
};

template <std::size_t SSize, typename T>
struct integer_common_type<T, integer<SSize>, enable_if_t<is_supported_float<T>::value>> {
    using type = T;
};

template <typename T, typename U>
using integer_common_t = typename integer_common_type<T, U>::type;

// Various utilities, concepts, enablers used in both the operators and the functions.
template <typename T, typename U>
struct is_same_ssize_integer : std::false_type {
};

template <std::size_t SSize>
struct is_same_ssize_integer<integer<SSize>, integer<SSize>> : std::true_type {
};

template <typename T>
struct is_integer : std::false_type {
};

template <std::size_t SSize>
struct is_integer<integer<SSize>> : std::true_type {
};
}

template <typename T, typename U>
#if defined(MPPP_HAVE_CONCEPTS)
concept bool IntegerOpTypes
    = is_same_ssize_integer<T, U>::value
      || (is_integer<T>::value && CppInteroperable<U>) || (is_integer<U>::value && CppInteroperable<T>);
#else
using integer_op_types_enabler
    = enable_if_t<disjunction<is_same_ssize_integer<T, U>, conjunction<is_integer<T>, is_cpp_interoperable<U>>,
                              conjunction<is_integer<U>, is_cpp_interoperable<T>>>::value,
                  int>;
#endif

template <typename T, typename U>
#if defined(MPPP_HAVE_CONCEPTS)
concept bool IntegerIntegralOpTypes
    = is_same_ssize_integer<T, U>::value || (is_integer<T>::value && CppInteroperable<U> && std::is_integral<U>::value)
      || (is_integer<U>::value && CppInteroperable<T> && std::is_integral<T>::value);
#else
using integer_integral_op_types_enabler
    = enable_if_t<disjunction<is_same_ssize_integer<T, U>,
                              conjunction<is_integer<T>, is_cpp_interoperable<U>, std::is_integral<U>>,
                              conjunction<is_integer<U>, is_cpp_interoperable<T>, std::is_integral<T>>>::value,
                  int>;
#endif

/** @defgroup integer_arithmetic integer_arithmetic
 *  @{
 */

inline namespace detail
{

// Metaprogramming for selecting the algorithm for static addition. The selection happens via
// an std::integral_constant with 3 possible values:
// - 0 (default case): use the GMP mpn functions,
// - 1: selected when there are no nail bits and the static size is 1,
// - 2: selected when there are no nail bits and the static size is 2.
template <typename SInt>
using integer_static_add_algo = std::
    integral_constant<int, (!GMP_NAIL_BITS && SInt::s_size == 1) ? 1 : ((!GMP_NAIL_BITS && SInt::s_size == 2) ? 2 : 0)>;

// General implementation via mpn.
// Small helper to compute the size after subtraction via mpn. s is a strictly positive size.
inline mpz_size_t integer_sub_compute_size(const ::mp_limb_t *rdata, mpz_size_t s)
{
    assert(s > 0);
    mpz_size_t cur_idx = s - 1;
    for (; cur_idx >= 0; --cur_idx) {
        if (rdata[cur_idx] & GMP_NUMB_MASK) {
            break;
        }
    }
    return cur_idx + 1;
}

// NOTE: this function (and its other overloads) will return true in case of success, false in case of failure
// (i.e., the addition overflows and the static size is not enough).
template <std::size_t SSize>
inline bool static_add_impl(static_int<SSize> &rop, const static_int<SSize> &op1, const static_int<SSize> &op2,
                            mpz_size_t asize1, mpz_size_t asize2, int sign1, int sign2,
                            const std::integral_constant<int, 0> &)
{
    auto rdata = &rop.m_limbs[0];
    auto data1 = &op1.m_limbs[0], data2 = &op2.m_limbs[0];
    const auto size1 = op1._mp_size;
    // NOTE: cannot trust the size member from op2, as op2 could've been negated if
    // we are actually subtracting.
    const auto size2 = (sign2 >= 0) ? asize2 : -asize2;
    // mpn functions require nonzero arguments.
    if (mppp_unlikely(!sign2)) {
        rop._mp_size = size1;
        copy_limbs(data1, data1 + asize1, rdata);
        return true;
    }
    if (mppp_unlikely(!sign1)) {
        rop._mp_size = size2;
        copy_limbs(data2, data2 + asize2, rdata);
        return true;
    }
    // Check, for op1 and op2, whether:
    // - the asize is the max static size, and, if yes,
    // - the highest bit in the highest limb is set.
    // If this condition holds for op1 and op2, we return failure, as the computation might require
    // an extra limb.
    // NOTE: the reason we check this is that we do not want to run into the situation in which we have written
    // something into rop (via the mpn functions below), only to realize later that the computation overflows.
    // This would be bad because, in case of overlapping arguments, it would destroy one or two operands without
    // possibility of recovering. The alternative would be to do the computation in some local buffer and then
    // copy
    // it out, but that is rather costly. Note that this means that in principle a computation that could fit in
    // static storage ends up triggering a promotion.
    const bool c1 = std::size_t(asize1) == SSize && ((data1[asize1 - 1] & GMP_NUMB_MASK) >> (GMP_NUMB_BITS - 1));
    const bool c2 = std::size_t(asize2) == SSize && ((data2[asize2 - 1] & GMP_NUMB_MASK) >> (GMP_NUMB_BITS - 1));
    if (mppp_unlikely(c1 || c2)) {
        return false;
    }
    if (sign1 == sign2) {
        // Same sign.
        if (asize1 >= asize2) {
            // The number of limbs of op1 >= op2.
            ::mp_limb_t cy;
            if (asize2 == 1) {
                // NOTE: we are not masking data2[0] with GMP_NUMB_MASK, I am assuming the mpn function
                // is able to deal with a limb with a nail.
                cy = ::mpn_add_1(rdata, data1, static_cast<::mp_size_t>(asize1), data2[0]);
            } else if (asize1 == asize2) {
                cy = ::mpn_add_n(rdata, data1, data2, static_cast<::mp_size_t>(asize1));
            } else {
                cy = ::mpn_add(rdata, data1, static_cast<::mp_size_t>(asize1), data2, static_cast<::mp_size_t>(asize2));
            }
            if (cy) {
                assert(asize1 < static_int<SSize>::s_size);
                rop._mp_size = size1 + sign1;
                // NOTE: there should be no need to use GMP_NUMB_MASK here.
                rdata[asize1] = 1u;
            } else {
                // Without carry, the size is unchanged.
                rop._mp_size = size1;
            }
        } else {
            // The number of limbs of op2 > op1.
            ::mp_limb_t cy;
            if (asize1 == 1) {
                cy = ::mpn_add_1(rdata, data2, static_cast<::mp_size_t>(asize2), data1[0]);
            } else {
                cy = ::mpn_add(rdata, data2, static_cast<::mp_size_t>(asize2), data1, static_cast<::mp_size_t>(asize1));
            }
            if (cy) {
                assert(asize2 < static_int<SSize>::s_size);
                rop._mp_size = size2 + sign2;
                rdata[asize2] = 1u;
            } else {
                rop._mp_size = size2;
            }
        }
    } else {
        if (asize1 > asize2 || (asize1 == asize2 && ::mpn_cmp(data1, data2, static_cast<::mp_size_t>(asize1)) >= 0)) {
            // abs(op1) >= abs(op2).
            ::mp_limb_t br;
            if (asize2 == 1) {
                br = ::mpn_sub_1(rdata, data1, static_cast<::mp_size_t>(asize1), data2[0]);
            } else if (asize1 == asize2) {
                br = ::mpn_sub_n(rdata, data1, data2, static_cast<::mp_size_t>(asize1));
            } else {
                br = ::mpn_sub(rdata, data1, static_cast<::mp_size_t>(asize1), data2, static_cast<::mp_size_t>(asize2));
            }
            assert(!br);
            rop._mp_size = integer_sub_compute_size(rdata, asize1);
            if (sign1 != 1) {
                rop._mp_size = -rop._mp_size;
            }
        } else {
            // abs(op2) > abs(op1).
            ::mp_limb_t br;
            if (asize1 == 1) {
                br = ::mpn_sub_1(rdata, data2, static_cast<::mp_size_t>(asize2), data1[0]);
            } else {
                br = ::mpn_sub(rdata, data2, static_cast<::mp_size_t>(asize2), data1, static_cast<::mp_size_t>(asize1));
            }
            assert(!br);
            rop._mp_size = integer_sub_compute_size(rdata, asize2);
            if (sign2 != 1) {
                rop._mp_size = -rop._mp_size;
            }
        }
    }
    return true;
}

// Optimization for single-limb statics with no nails.
template <std::size_t SSize>
inline bool static_add_impl(static_int<SSize> &rop, const static_int<SSize> &op1, const static_int<SSize> &op2,
                            mpz_size_t asize1, mpz_size_t asize2, int sign1, int sign2,
                            const std::integral_constant<int, 1> &)
{
    auto rdata = &rop.m_limbs[0];
    auto data1 = &op1.m_limbs[0], data2 = &op2.m_limbs[0];
    // NOTE: both asizes have to be 0 or 1 here.
    assert((asize1 == 1 && data1[0] != 0u) || (asize1 == 0 && data1[0] == 0u));
    assert((asize2 == 1 && data2[0] != 0u) || (asize2 == 0 && data2[0] == 0u));
    ::mp_limb_t tmp;
    if (sign1 == sign2) {
        // When the signs are identical, we can implement addition as a true addition.
        if (mppp_unlikely(limb_add_overflow(data1[0], data2[0], &tmp))) {
            return false;
        }
        // Assign the output. asize can be zero (sign1 == sign2 == 0) or 1.
        rop._mp_size = sign1;
        rdata[0] = tmp;
    } else {
        // When the signs differ, we need to implement addition as a subtraction.
        // NOTE: this also includes the case in which only one of the operands is zero.
        if (data1[0] >= data2[0]) {
            // op1 is not smaller than op2.
            tmp = data1[0] - data2[0];
            // asize is either 1 or 0 (0 iff abs(op1) == abs(op2)).
            rop._mp_size = sign1;
            if (mppp_unlikely(!tmp)) {
                rop._mp_size = 0;
            }
            rdata[0] = tmp;
        } else {
            // NOTE: this has to be one, as data2[0] and data1[0] cannot be equal.
            rop._mp_size = sign2;
            rdata[0] = data2[0] - data1[0];
        }
    }
    return true;
}

// Optimization for two-limbs statics with no nails.
// Small helper to compare two statics of equal asize 1 or 2.
inline int integer_compare_limbs_2(const ::mp_limb_t *data1, const ::mp_limb_t *data2, mpz_size_t asize)
{
    // NOTE: this requires no nail bits.
    assert(!GMP_NAIL_BITS);
    assert(asize == 1 || asize == 2);
    // Start comparing from the top.
    auto cmp_idx = asize - 1;
    if (data1[cmp_idx] != data2[cmp_idx]) {
        return data1[cmp_idx] > data2[cmp_idx] ? 1 : -1;
    }
    // The top limbs are equal, move down one limb.
    // If we are already at the bottom limb, it means the two numbers are equal.
    if (!cmp_idx) {
        return 0;
    }
    --cmp_idx;
    if (data1[cmp_idx] != data2[cmp_idx]) {
        return data1[cmp_idx] > data2[cmp_idx] ? 1 : -1;
    }
    return 0;
}

template <std::size_t SSize>
inline bool static_add_impl(static_int<SSize> &rop, const static_int<SSize> &op1, const static_int<SSize> &op2,
                            mpz_size_t asize1, mpz_size_t asize2, int sign1, int sign2,
                            const std::integral_constant<int, 2> &)
{
    auto rdata = &rop.m_limbs[0];
    auto data1 = &op1.m_limbs[0], data2 = &op2.m_limbs[0];
    if (sign1 == sign2) {
        // NOTE: this handles the case in which the numbers have the same sign, including 0 + 0.
        //
        // NOTE: this is the implementation for 2 limbs, even if potentially the operands have 1 limb.
        // The idea here is that it's better to do a few computations more rather than paying the branching
        // cost. 1-limb operands will have the upper limb set to zero from the zero-initialization of
        // the limbs of static ints.
        //
        // NOTE: the rop hi limb might spill over either from the addition of the hi limbs
        // of op1 and op2, or by the addition of carry coming over from the addition of
        // the lo limbs of op1 and op2.
        //
        // Add the hi and lo limbs.
        const auto a = data1[0], b = data2[0], c = data1[1], d = data2[1];
        ::mp_limb_t lo, hi1, hi2;
        const ::mp_limb_t cy_lo = limb_add_overflow(a, b, &lo), cy_hi1 = limb_add_overflow(c, d, &hi1),
                          cy_hi2 = limb_add_overflow(hi1, cy_lo, &hi2);
        // The result will overflow if we have any carry relating to the high limb.
        if (mppp_unlikely(cy_hi1 || cy_hi2)) {
            return false;
        }
        // For the size compuation:
        // - if sign1 == 0, size is zero,
        // - if sign1 == +-1, then the size is either +-1 or +-2: asize is 2 if the result
        //   has a nonzero 2nd limb, otherwise asize is 1.
        rop._mp_size = sign1;
        if (hi2) {
            rop._mp_size = sign1 + sign1;
        }
        rdata[0] = lo;
        rdata[1] = hi2;
    } else {
        // When the signs differ, we need to implement addition as a subtraction.
        // NOTE: this also includes the case in which only one of the operands is zero.
        if (asize1 > asize2 || (asize1 == asize2 && integer_compare_limbs_2(data1, data2, asize1) >= 0)) {
            // op1 is >= op2 in absolute value.
            const auto lo = data1[0] - data2[0];
            // If there's a borrow, then hi1 > hi2, otherwise we would have a negative result.
            assert(data1[0] >= data2[0] || data1[1] > data2[1]);
            // This can never wrap around, at most it goes to zero.
            const auto hi = data1[1] - data2[1] - static_cast<::mp_limb_t>(data1[0] < data2[0]);
            // asize can be 0, 1 or 2.
            rop._mp_size = 0;
            if (hi) {
                rop._mp_size = sign1 + sign1;
            } else if (lo) {
                rop._mp_size = sign1;
            }
            rdata[0] = lo;
            rdata[1] = hi;
        } else {
            // op2 is > op1 in absolute value.
            const auto lo = data2[0] - data1[0];
            assert(data2[0] >= data1[0] || data2[1] > data1[1]);
            const auto hi = data2[1] - data1[1] - static_cast<::mp_limb_t>(data2[0] < data1[0]);
            // asize can be 1 or 2, but not zero as we know abs(op1) != abs(op2).
            rop._mp_size = sign2;
            if (hi) {
                rop._mp_size = sign2 + sign2;
            }
            rdata[0] = lo;
            rdata[1] = hi;
        }
    }
    return true;
}

template <bool AddOrSub, std::size_t SSize>
inline bool static_addsub(static_int<SSize> &rop, const static_int<SSize> &op1, const static_int<SSize> &op2)
{
    // NOTE: effectively negate op2 if we are subtracting.
    mpz_size_t asize1 = op1._mp_size, asize2 = AddOrSub ? op2._mp_size : -op2._mp_size;
    int sign1 = asize1 != 0, sign2 = asize2 != 0;
    if (asize1 < 0) {
        asize1 = -asize1;
        sign1 = -1;
    }
    if (asize2 < 0) {
        asize2 = -asize2;
        sign2 = -1;
    }
    const bool retval
        = static_add_impl(rop, op1, op2, asize1, asize2, sign1, sign2, integer_static_add_algo<static_int<SSize>>{});
    if (integer_static_add_algo<static_int<SSize>>::value == 0 && retval) {
        // If we used the mpn functions and we actually wrote into rop, then
        // make sure we zero out the unused limbs.
        rop.zero_unused_limbs();
    }
    return retval;
}
}

/// Ternary addition.
/**
 * This function will set \p rop to <tt>op1 + op2</tt>.
 *
 * @param rop the return value.
 * @param op1 the first argument.
 * @param op2 the second argument.
 */
template <std::size_t SSize>
inline void add(integer<SSize> &rop, const integer<SSize> &op1, const integer<SSize> &op2)
{
    const bool sr = rop.is_static(), s1 = op1.is_static(), s2 = op2.is_static();
    if (mppp_likely(sr && s1 && s2)) {
        // Optimise the case of all statics.
        if (mppp_likely(
                static_addsub<true>(rop._get_union().g_st(), op1._get_union().g_st(), op2._get_union().g_st()))) {
            return;
        }
    }
    if (sr) {
        rop._get_union().promote(SSize + 1u);
    }
    ::mpz_add(&rop._get_union().g_dy(), op1.get_mpz_view(), op2.get_mpz_view());
}

inline namespace detail
{

// Metaprogramming for selecting the algorithm for static addition with ui. The selection happens via
// an std::integral_constant with 3 possible values:
// - 0 (default case): use the GMP mpn functions,
// - 1: selected when there are no nail bits and the static size is 1,
// - 2: selected when there are no nail bits and the static size is 2.
template <typename SInt>
using integer_static_add_ui_algo = std::
    integral_constant<int, (!GMP_NAIL_BITS && SInt::s_size == 1) ? 1 : ((!GMP_NAIL_BITS && SInt::s_size == 2) ? 2 : 0)>;

// mpn implementation.
template <std::size_t SSize>
inline bool static_add_ui_impl(static_int<SSize> &rop, const static_int<SSize> &op1, mpz_size_t asize1, int sign1,
                               unsigned long op2, const std::integral_constant<int, 0> &)
{
    auto rdata = &rop.m_limbs[0];
    auto data1 = &op1.m_limbs[0];
    const auto size1 = op1._mp_size;
    const auto l2 = static_cast<::mp_limb_t>(op2);
    // mpn functions require nonzero arguments.
    if (mppp_unlikely(!l2)) {
        rop._mp_size = size1;
        copy_limbs(data1, data1 + asize1, rdata);
        return true;
    }
    if (mppp_unlikely(!sign1)) {
        // NOTE: this has to be 1 because l2 == 0 is handled above.
        rop._mp_size = 1;
        rdata[0] = l2;
        return true;
    }
    // This is the same overflow check as in static_add().
    const bool c1 = std::size_t(asize1) == SSize && ((data1[asize1 - 1] & GMP_NUMB_MASK) >> (GMP_NUMB_BITS - 1));
    const bool c2 = SSize == 1u && (l2 >> (GMP_NUMB_BITS - 1));
    if (mppp_unlikely(c1 || c2)) {
        return false;
    }
    if (sign1 == 1) {
        // op1 and op2 are both strictly positive.
        if (::mpn_add_1(rdata, data1, static_cast<::mp_size_t>(asize1), l2)) {
            assert(asize1 < static_int<SSize>::s_size);
            rop._mp_size = size1 + 1;
            // NOTE: there should be no need to use GMP_NUMB_MASK here.
            rdata[asize1] = 1u;
        } else {
            // Without carry, the size is unchanged.
            rop._mp_size = size1;
        }
    } else {
        // op1 is strictly negative, op2 is strictly positive.
        if (asize1 > 1 || (asize1 == 1 && (data1[0] & GMP_NUMB_MASK) >= l2)) {
            // abs(op1) >= abs(op2).
            const auto br = ::mpn_sub_1(rdata, data1, static_cast<::mp_size_t>(asize1), l2);
            (void)br;
            assert(!br);
            // The asize can be the original one or original - 1 (we subtracted a limb).
            rop._mp_size = size1 + static_cast<mpz_size_t>(!(rdata[asize1 - 1] & GMP_NUMB_MASK));
        } else {
            // abs(op2) > abs(op1).
            const auto br = ::mpn_sub_1(rdata, &l2, 1, data1[0]);
            (void)br;
            assert(!br);
            // The size must be 1, as abs(op2) == abs(op1) is handled above.
            assert((rdata[0] & GMP_NUMB_MASK));
            rop._mp_size = 1;
        }
    }
    return true;
}

// 1-limb optimisation (no nails).
template <std::size_t SSize>
inline bool static_add_ui_impl(static_int<SSize> &rop, const static_int<SSize> &op1, mpz_size_t, int sign1,
                               unsigned long op2, const std::integral_constant<int, 1> &)
{
    const auto l1 = op1.m_limbs[0];
    const auto l2 = static_cast<::mp_limb_t>(op2);
    ::mp_limb_t tmp;
    if (sign1 >= 0) {
        // True unsigned addition.
        if (mppp_unlikely(limb_add_overflow(l1, l2, &tmp))) {
            return false;
        }
        rop._mp_size = (tmp != 0u);
        rop.m_limbs[0] = tmp;
    } else {
        // op1 is negative, op2 is non-negative. Implement as a sub.
        if (l1 >= l2) {
            // op1 has larger or equal abs. The result will be non-positive.
            tmp = l1 - l2;
            // size is -1 or 0, 0 iff l1 == l2.
            rop._mp_size = -static_cast<mpz_size_t>(tmp != 0u);
            rop.m_limbs[0] = tmp;
        } else {
            // op1 has smaller abs. The result will be positive.
            rop._mp_size = 1;
            rop.m_limbs[0] = l2 - l1;
        }
    }
    return true;
}

// 2-limb optimisation (no nails).
template <std::size_t SSize>
inline bool static_add_ui_impl(static_int<SSize> &rop, const static_int<SSize> &op1, mpz_size_t asize1, int sign1,
                               unsigned long op2, const std::integral_constant<int, 2> &)
{
    auto rdata = &rop.m_limbs[0];
    auto data1 = &op1.m_limbs[0];
    const auto l2 = static_cast<::mp_limb_t>(op2);
    if (sign1 >= 0) {
        // True unsigned addition.
        // These two limbs will contain the result.
        ::mp_limb_t lo, hi;
        // Add l2 to the low limb, placing the result in lo.
        const ::mp_limb_t cy_lo = limb_add_overflow(data1[0], l2, &lo);
        // Add the carry from the low addition to the high limb, placing the result in hi.
        const ::mp_limb_t cy_hi = limb_add_overflow(data1[1], cy_lo, &hi);
        if (mppp_unlikely(cy_hi)) {
            return false;
        }
        // Compute the new size. It can be 0, 1 or 2.
        rop._mp_size = hi ? 2 : (lo ? 1 : 0);
        // Write out.
        rdata[0] = lo;
        rdata[1] = hi;
    } else {
        // op1 is negative, l2 is non-negative. Compare their absolute values.
        if (asize1 == 2 || data1[0] >= l2) {
            // op1 is >= op2 in absolute value.
            const auto lo = data1[0] - l2;
            // Sub from hi the borrow.
            const auto hi = data1[1] - static_cast<::mp_limb_t>(data1[0] < l2);
            // The final size can be -2, -1 or 0.
            rop._mp_size = hi ? -2 : (lo ? -1 : 0);
            rdata[0] = lo;
            rdata[1] = hi;
        } else {
            // op2 > op1 in absolute value.
            // Size has to be 1.
            rop._mp_size = 1;
            rdata[0] = l2 - data1[0];
            rdata[1] = 0u;
        }
    }
    return true;
}

template <std::size_t SSize>
inline bool static_add_ui(static_int<SSize> &rop, const static_int<SSize> &op1, unsigned long op2)
{
    mpz_size_t asize1 = op1._mp_size;
    int sign1 = asize1 != 0;
    if (asize1 < 0) {
        asize1 = -asize1;
        sign1 = -1;
    }
    const bool retval
        = static_add_ui_impl(rop, op1, asize1, sign1, op2, integer_static_add_ui_algo<static_int<SSize>>{});
    if (integer_static_add_ui_algo<static_int<SSize>>::value == 0 && retval) {
        // If we used the mpn functions and we actually wrote into rop, then
        // make sure we zero out the unused limbs.
        rop.zero_unused_limbs();
    }
    return retval;
}
}

/// Ternary addition with <tt>unsigned long</tt>.
/**
 * This function will set \p rop to <tt>op1 + op2</tt>.
 *
 * @param rop the return value.
 * @param op1 the first argument.
 * @param op2 the second argument.
 */
template <std::size_t SSize>
inline void add_ui(integer<SSize> &rop, const integer<SSize> &op1, unsigned long op2)
{
    if (std::numeric_limits<unsigned long>::max() > GMP_NUMB_MASK) {
        // For the optimised version below to kick in we need to be sure we can safely convert
        // unsigned long to an ::mp_limb_t, modulo nail bits. This because in the optimised version
        // we cast forcibly op2 to ::mp_limb_t. Otherwise, we just call add() after converting op2 to an
        // integer.
        add(rop, op1, integer<SSize>{op2});
        return;
    }
    const bool sr = rop.is_static(), s1 = op1.is_static();
    if (mppp_likely(sr && s1)) {
        // Optimise the case of all statics.
        if (mppp_likely(static_add_ui(rop._get_union().g_st(), op1._get_union().g_st(), op2))) {
            return;
        }
    }
    if (sr) {
        rop._get_union().promote(SSize + 1u);
    }
    ::mpz_add_ui(&rop._get_union().g_dy(), op1.get_mpz_view(), op2);
}

/// Ternary subtraction.
/**
 * This function will set \p rop to <tt>op1 - op2</tt>.
 *
 * @param rop the return value.
 * @param op1 the first argument.
 * @param op2 the second argument.
 */
template <std::size_t SSize>
inline void sub(integer<SSize> &rop, const integer<SSize> &op1, const integer<SSize> &op2)
{
    const bool sr = rop.is_static(), s1 = op1.is_static(), s2 = op2.is_static();
    if (mppp_likely(sr && s1 && s2)) {
        // Optimise the case of all statics.
        if (mppp_likely(
                static_addsub<false>(rop._get_union().g_st(), op1._get_union().g_st(), op2._get_union().g_st()))) {
            return;
        }
    }
    if (sr) {
        rop._get_union().promote(SSize + 1u);
    }
    ::mpz_sub(&rop._get_union().g_dy(), op1.get_mpz_view(), op2.get_mpz_view());
}

inline namespace detail
{

// The double limb multiplication optimization is available in the following cases:
// - no nails, we are on a 64bit MSVC build, the limb type has exactly 64 bits and GMP_NUMB_BITS is 64,
// - no nails, we have a 128bit unsigned available, the limb type has exactly 64 bits and GMP_NUMB_BITS is 64,
// - no nails, the smallest 64 bit unsigned type has exactly 64 bits, the limb type has exactly 32 bits and
//   GMP_NUMB_BITS is 32.
// NOTE: here we are checking that GMP_NUMB_BITS is the same as the limits ::digits property, which is probably
// rather redundant on any conceivable architecture.
using integer_have_dlimb_mul = std::integral_constant<bool,
#if (defined(_MSC_VER) && defined(_WIN64) && (GMP_NUMB_BITS == 64)) || (defined(MPPP_UINT128) && (GMP_NUMB_BITS == 64))
                                                      !GMP_NAIL_BITS && std::numeric_limits<::mp_limb_t>::digits == 64
#elif GMP_NUMB_BITS == 32
                                                      !GMP_NAIL_BITS
                                                          && std::numeric_limits<std::uint_least64_t>::digits == 64
                                                          && std::numeric_limits<::mp_limb_t>::digits == 32
#else
                                                      false
#endif
                                                      >;

template <typename SInt>
using integer_static_mul_algo
    = std::integral_constant<int,
                             (SInt::s_size == 1 && integer_have_dlimb_mul::value)
                                 ? 1
                                 : ((SInt::s_size == 2 && integer_have_dlimb_mul::value) ? 2 : 0)>;

// mpn implementation.
// NOTE: this function (and the other overloads) returns 0 in case of success, otherwise it returns a hint
// about the size in limbs of the result.
template <std::size_t SSize>
inline std::size_t static_mul_impl(static_int<SSize> &rop, const static_int<SSize> &op1, const static_int<SSize> &op2,
                                   mpz_size_t asize1, mpz_size_t asize2, int sign1, int sign2,
                                   const std::integral_constant<int, 0> &)
{
    // Handle zeroes.
    if (mppp_unlikely(!sign1 || !sign2)) {
        rop._mp_size = 0;
        return 0u;
    }
    auto rdata = &rop.m_limbs[0];
    auto data1 = &op1.m_limbs[0], data2 = &op2.m_limbs[0];
    const auto max_asize = std::size_t(asize1 + asize2);
    // Temporary storage, to be used if we cannot write into rop.
    std::array<::mp_limb_t, SSize * 2u> res;
    // We can write directly into rop if these conditions hold:
    // - rop does not overlap with op1 and op2,
    // - SSize is large enough to hold the max size of the result.
    ::mp_limb_t *MPPP_RESTRICT res_data = (rdata != data1 && rdata != data2 && max_asize <= SSize) ? rdata : res.data();
    // Proceed to the multiplication.
    ::mp_limb_t hi;
    if (asize2 == 1) {
        // NOTE: the 1-limb versions do not write the hi limb, we have to write it ourselves.
        hi = ::mpn_mul_1(res_data, data1, static_cast<::mp_size_t>(asize1), data2[0]);
        res_data[asize1] = hi;
    } else if (asize1 == 1) {
        hi = ::mpn_mul_1(res_data, data2, static_cast<::mp_size_t>(asize2), data1[0]);
        res_data[asize2] = hi;
    } else if (asize1 == asize2) {
        ::mpn_mul_n(res_data, data1, data2, static_cast<::mp_size_t>(asize1));
        hi = res_data[2 * asize1 - 1];
    } else if (asize1 >= asize2) {
        hi = ::mpn_mul(res_data, data1, static_cast<::mp_size_t>(asize1), data2, static_cast<::mp_size_t>(asize2));
    } else {
        hi = ::mpn_mul(res_data, data2, static_cast<::mp_size_t>(asize2), data1, static_cast<::mp_size_t>(asize1));
    }
    // The actual size.
    const std::size_t asize = max_asize - unsigned(hi == 0u);
    if (res_data == rdata) {
        // If we wrote directly into rop, it means that we had enough storage in it to begin with.
        rop._mp_size = mpz_size_t(asize);
        if (sign1 != sign2) {
            rop._mp_size = -rop._mp_size;
        }
        return 0u;
    }
    // If we used the temporary storage, we need to check if we can write into rop.
    if (asize > SSize) {
        // Not enough space, return the size.
        return asize;
    }
    // Enough space, set size and copy limbs.
    rop._mp_size = mpz_size_t(asize);
    if (sign1 != sign2) {
        rop._mp_size = -rop._mp_size;
    }
    // NOTE: here we are sure that res_data != rdata, as we checked it earlier.
    copy_limbs_no(res_data, res_data + asize, rdata);
    return 0u;
}

#if defined(_MSC_VER) && defined(_WIN64) && (GMP_NUMB_BITS == 64) && !GMP_NAIL_BITS
inline ::mp_limb_t dlimb_mul(::mp_limb_t op1, ::mp_limb_t op2, ::mp_limb_t *hi)
{
    return ::UnsignedMultiply128(op1, op2, hi);
}
#elif defined(MPPP_UINT128) && (GMP_NUMB_BITS == 64) && !GMP_NAIL_BITS
inline ::mp_limb_t dlimb_mul(::mp_limb_t op1, ::mp_limb_t op2, ::mp_limb_t *hi)
{
    using dlimb_t = MPPP_UINT128;
    const dlimb_t res = dlimb_t(op1) * op2;
    *hi = static_cast<::mp_limb_t>(res >> 64);
    return static_cast<::mp_limb_t>(res);
}
#elif GMP_NUMB_BITS == 32 && !GMP_NAIL_BITS
inline ::mp_limb_t dlimb_mul(::mp_limb_t op1, ::mp_limb_t op2, ::mp_limb_t *hi)
{
    using dlimb_t = std::uint_least64_t;
    const dlimb_t res = dlimb_t(op1) * op2;
    *hi = static_cast<::mp_limb_t>(res >> 32);
    return static_cast<::mp_limb_t>(res);
}
#endif

// 1-limb optimization via dlimb.
template <std::size_t SSize>
inline std::size_t static_mul_impl(static_int<SSize> &rop, const static_int<SSize> &op1, const static_int<SSize> &op2,
                                   mpz_size_t, mpz_size_t, int sign1, int sign2, const std::integral_constant<int, 1> &)
{
    ::mp_limb_t hi;
    const ::mp_limb_t lo = dlimb_mul(op1.m_limbs[0], op2.m_limbs[0], &hi);
    if (mppp_unlikely(hi)) {
        return 2u;
    }
    const mpz_size_t asize = (lo != 0u);
    rop._mp_size = asize;
    if (sign1 != sign2) {
        rop._mp_size = -rop._mp_size;
    }
    rop.m_limbs[0] = lo;
    return 0u;
}

// 2-limb optimization via dlimb.
template <std::size_t SSize>
inline std::size_t static_mul_impl(static_int<SSize> &rop, const static_int<SSize> &op1, const static_int<SSize> &op2,
                                   mpz_size_t asize1, mpz_size_t asize2, int sign1, int sign2,
                                   const std::integral_constant<int, 2> &)
{
    if (mppp_unlikely(!asize1 || !asize2)) {
        // Handle zeroes.
        rop._mp_size = 0;
        rop.m_limbs[0] = 0u;
        rop.m_limbs[1] = 0u;
        return 0u;
    }
    if (asize1 == 1 && asize2 == 1) {
        rop.m_limbs[0] = dlimb_mul(op1.m_limbs[0], op2.m_limbs[0], &rop.m_limbs[1]);
        rop._mp_size = static_cast<mpz_size_t>((asize1 + asize2) - mpz_size_t(rop.m_limbs[1] == 0u));
        if (sign1 != sign2) {
            rop._mp_size = -rop._mp_size;
        }
        return 0u;
    }
    if (asize1 != asize2) {
        // The only possibility of success is 2limbs x 1limb.
        //
        //             b      a X
        //                    c
        // --------------------
        // tmp[2] tmp[1] tmp[0]
        //
        ::mp_limb_t a = op1.m_limbs[0], b = op1.m_limbs[1], c = op2.m_limbs[0];
        if (asize1 < asize2) {
            // Switch them around if needed.
            a = op2.m_limbs[0], b = op2.m_limbs[1], c = op1.m_limbs[0];
        }
        ::mp_limb_t ca_lo, ca_hi, cb_lo, cb_hi, tmp0, tmp1, tmp2;
        ca_lo = dlimb_mul(c, a, &ca_hi);
        cb_lo = dlimb_mul(c, b, &cb_hi);
        tmp0 = ca_lo;
        const auto cy = limb_add_overflow(cb_lo, ca_hi, &tmp1);
        tmp2 = cb_hi + cy;
        // Now determine the size. asize must be at least 2.
        const mpz_size_t asize = 2 + mpz_size_t(tmp2 != 0u);
        if (asize == 2) {
            // Size is good, write out the result.
            rop._mp_size = asize;
            if (sign1 != sign2) {
                rop._mp_size = -rop._mp_size;
            }
            rop.m_limbs[0] = tmp0;
            rop.m_limbs[1] = tmp1;
            return 0u;
        }
    }
    // Return 4 as a size hint. Real size could be 3, but GMP will require 4 limbs
    // of storage to perform the operation anyway.
    return 4u;
}

template <std::size_t SSize>
inline std::size_t static_mul(static_int<SSize> &rop, const static_int<SSize> &op1, const static_int<SSize> &op2)
{
    // Cache a few quantities, detect signs.
    mpz_size_t asize1 = op1._mp_size, asize2 = op2._mp_size;
    int sign1 = asize1 != 0, sign2 = asize2 != 0;
    if (asize1 < 0) {
        asize1 = -asize1;
        sign1 = -1;
    }
    if (asize2 < 0) {
        asize2 = -asize2;
        sign2 = -1;
    }
    const std::size_t retval
        = static_mul_impl(rop, op1, op2, asize1, asize2, sign1, sign2, integer_static_mul_algo<static_int<SSize>>{});
    if (integer_static_mul_algo<static_int<SSize>>::value == 0 && retval == 0u) {
        rop.zero_unused_limbs();
    }
    return retval;
}
}

/// Ternary multiplication.
/**
 * This function will set \p rop to <tt>op1 * op2</tt>.
 *
 * @param rop the return value.
 * @param op1 the first argument.
 * @param op2 the second argument.
 */
template <std::size_t SSize>
inline void mul(integer<SSize> &rop, const integer<SSize> &op1, const integer<SSize> &op2)
{
    const bool sr = rop.is_static(), s1 = op1.is_static(), s2 = op2.is_static();
    std::size_t size_hint = 0u;
    if (mppp_likely(sr && s1 && s2)) {
        size_hint = static_mul(rop._get_union().g_st(), op1._get_union().g_st(), op2._get_union().g_st());
        if (mppp_likely(size_hint == 0u)) {
            return;
        }
    }
    if (sr) {
        // We use the size hint from the static_mul if available, otherwise a normal promotion will take place.
        // NOTE: here the best way of proceeding would be to calculate the max size of the result based on
        // the op1/op2 sizes, but for whatever reason this computation has disastrous performance consequences
        // on micro-benchmarks. We need to understand if that's the case in real-world scenarios as well, and
        // revisit this.
        rop._get_union().promote(size_hint);
    }
    ::mpz_mul(&rop._get_union().g_dy(), op1.get_mpz_view(), op2.get_mpz_view());
}

inline namespace detail
{

// Selection of the algorithm for addmul: if optimised algorithms exist for both add and mul, then use the
// optimised addmul algos. Otherwise, use the mpn one.
template <typename SInt>
using integer_static_addmul_algo
    = std::integral_constant<int,
                             (integer_static_add_algo<SInt>::value == 2 && integer_static_mul_algo<SInt>::value == 2)
                                 ? 2
                                 : ((integer_static_add_algo<SInt>::value == 1
                                     && integer_static_mul_algo<SInt>::value == 1)
                                        ? 1
                                        : 0)>;

// NOTE: same return value as mul: 0 for success, otherwise a hint for the size of the result.
template <std::size_t SSize>
inline std::size_t static_addmul_impl(static_int<SSize> &rop, const static_int<SSize> &op1,
                                      const static_int<SSize> &op2, mpz_size_t asizer, mpz_size_t asize1,
                                      mpz_size_t asize2, int signr, int sign1, int sign2,
                                      const std::integral_constant<int, 0> &)
{
    // First try to do the static prod, if it does not work it's a failure.
    static_int<SSize> prod;
    if (mppp_unlikely(
            static_mul_impl(prod, op1, op2, asize1, asize2, sign1, sign2, std::integral_constant<int, 0>{}))) {
        // This is the maximum size a static addmul can have.
        return SSize * 2u + 1u;
    }
    // Determine sign and asize of the product.
    mpz_size_t asize_prod = prod._mp_size;
    int sign_prod = (asize_prod != 0);
    if (asize_prod < 0) {
        asize_prod = -asize_prod;
        sign_prod = -1;
    }
    // Try to do the add.
    if (mppp_unlikely(
            !static_add_impl(rop, rop, prod, asizer, asize_prod, signr, sign_prod, std::integral_constant<int, 0>{}))) {
        return SSize + 1u;
    }
    return 0u;
}

template <std::size_t SSize>
inline std::size_t static_addmul_impl(static_int<SSize> &rop, const static_int<SSize> &op1,
                                      const static_int<SSize> &op2, mpz_size_t, mpz_size_t, mpz_size_t, int signr,
                                      int sign1, int sign2, const std::integral_constant<int, 1> &)
{
    // First we do op1 * op2.
    ::mp_limb_t tmp;
    const ::mp_limb_t prod = dlimb_mul(op1.m_limbs[0], op2.m_limbs[0], &tmp);
    if (mppp_unlikely(tmp)) {
        return 3u;
    }
    // Determine the sign of the product: 0, 1 or -1.
    int sign_prod = prod != 0u;
    if (sign1 != sign2) {
        sign_prod = -sign_prod;
    }
    // Now add/sub.
    if (signr == sign_prod) {
        // Same sign, do addition with overflow check.
        if (mppp_unlikely(limb_add_overflow(rop.m_limbs[0], prod, &tmp))) {
            return 2u;
        }
        // Assign the output.
        rop._mp_size = signr;
        rop.m_limbs[0] = tmp;
    } else {
        // When the signs differ, we need to implement addition as a subtraction.
        if (rop.m_limbs[0] >= prod) {
            // abs(rop) >= abs(prod).
            tmp = rop.m_limbs[0] - prod;
            // asize is either 1 or 0 (0 iff rop == prod).
            rop._mp_size = signr;
            if (mppp_unlikely(!tmp)) {
                rop._mp_size = 0;
            }
            rop.m_limbs[0] = tmp;
        } else {
            // NOTE: this cannot be zero, as rop and prod cannot be equal.
            rop._mp_size = sign_prod;
            rop.m_limbs[0] = prod - rop.m_limbs[0];
        }
    }
    return 0u;
}

template <std::size_t SSize>
inline std::size_t static_addmul_impl(static_int<SSize> &rop, const static_int<SSize> &op1,
                                      const static_int<SSize> &op2, mpz_size_t asizer, mpz_size_t asize1,
                                      mpz_size_t asize2, int signr, int sign1, int sign2,
                                      const std::integral_constant<int, 2> &)
{
    if (mppp_unlikely(!asize1 || !asize2)) {
        // If op1 or op2 are zero, rop will be unchanged.
        return 0u;
    }
    // Handle op1 * op2.
    std::array<::mp_limb_t, 2> prod;
    int sign_prod = 1;
    if (sign1 != sign2) {
        sign_prod = -1;
    }
    mpz_size_t asize_prod;
    if (asize1 == 1 && asize2 == 1) {
        prod[0] = dlimb_mul(op1.m_limbs[0], op2.m_limbs[0], &prod[1]);
        asize_prod = (asize1 + asize2) - mpz_size_t(prod[1] == 0u);
    } else {
        // The only possibility of success is 2limbs x 1limb.
        //
        //       b       a X
        //               c
        // ---------------
        // prod[1] prod[0]
        //
        if (mppp_unlikely(asize1 == asize2)) {
            // This means that both sizes are 2.
            return 5u;
        }
        ::mp_limb_t a = op1.m_limbs[0], b = op1.m_limbs[1], c = op2.m_limbs[0];
        if (asize1 < asize2) {
            // Switch them around if needed.
            a = op2.m_limbs[0], b = op2.m_limbs[1], c = op1.m_limbs[0];
        }
        ::mp_limb_t ca_hi, cb_hi;
        // These are the three operations that build the result, two mults, one add.
        prod[0] = dlimb_mul(c, a, &ca_hi);
        prod[1] = dlimb_mul(c, b, &cb_hi);
        // NOTE: we can use this with overlapping arguments because the first two
        // are passed as copies.
        const auto cy = limb_add_overflow(prod[1], ca_hi, &prod[1]);
        // Check if the third limb exists, if so we return failure.
        if (mppp_unlikely(cb_hi || cy)) {
            return 4u;
        }
        asize_prod = 2;
    }
    // Proceed to the addition.
    if (signr == sign_prod) {
        // Add the hi and lo limbs.
        ::mp_limb_t lo, hi1, hi2;
        const ::mp_limb_t cy_lo = limb_add_overflow(rop.m_limbs[0], prod[0], &lo),
                          cy_hi1 = limb_add_overflow(rop.m_limbs[1], prod[1], &hi1),
                          cy_hi2 = limb_add_overflow(hi1, cy_lo, &hi2);
        // The result will overflow if we have any carry relating to the high limb.
        if (mppp_unlikely(cy_hi1 || cy_hi2)) {
            return 3u;
        }
        // For the size compuation:
        // - cannot be zero, as prod is not zero,
        // - if signr == +-1, then the size is either +-1 or +-2: asize is 2 if the result
        //   has a nonzero 2nd limb, otherwise asize is 1.
        rop._mp_size = signr;
        if (hi2) {
            rop._mp_size = signr + signr;
        }
        rop.m_limbs[0] = lo;
        rop.m_limbs[1] = hi2;
    } else {
        // When the signs differ, we need to implement addition as a subtraction.
        if (asizer > asize_prod
            || (asizer == asize_prod && integer_compare_limbs_2(&rop.m_limbs[0], &prod[0], asizer) >= 0)) {
            // rop >= prod in absolute value.
            const auto lo = rop.m_limbs[0] - prod[0];
            // If there's a borrow, then hi1 > hi2, otherwise we would have a negative result.
            assert(rop.m_limbs[0] >= prod[0] || rop.m_limbs[1] > prod[1]);
            // This can never wrap around, at most it goes to zero.
            const auto hi = rop.m_limbs[1] - prod[1] - static_cast<::mp_limb_t>(rop.m_limbs[0] < prod[0]);
            // asize can be 0, 1 or 2.
            rop._mp_size = 0;
            if (hi) {
                rop._mp_size = signr + signr;
            } else if (lo) {
                rop._mp_size = signr;
            }
            rop.m_limbs[0] = lo;
            rop.m_limbs[1] = hi;
        } else {
            // prod > rop in absolute value.
            const auto lo = prod[0] - rop.m_limbs[0];
            assert(prod[0] >= rop.m_limbs[0] || prod[1] > rop.m_limbs[1]);
            const auto hi = prod[1] - rop.m_limbs[1] - static_cast<::mp_limb_t>(prod[0] < rop.m_limbs[0]);
            // asize can be 1 or 2, but not zero as we know abs(prod) != abs(rop).
            rop._mp_size = sign_prod;
            if (hi) {
                rop._mp_size = sign_prod + sign_prod;
            }
            rop.m_limbs[0] = lo;
            rop.m_limbs[1] = hi;
        }
    }
    return 0u;
}

template <bool AddOrSub, std::size_t SSize>
inline std::size_t static_addsubmul(static_int<SSize> &rop, const static_int<SSize> &op1, const static_int<SSize> &op2)
{
    // NOTE: negate op2 in case we are doing a submul.
    mpz_size_t asizer = rop._mp_size, asize1 = op1._mp_size, asize2 = AddOrSub ? op2._mp_size : -op2._mp_size;
    int signr = asizer != 0, sign1 = asize1 != 0, sign2 = asize2 != 0;
    if (asizer < 0) {
        asizer = -asizer;
        signr = -1;
    }
    if (asize1 < 0) {
        asize1 = -asize1;
        sign1 = -1;
    }
    if (asize2 < 0) {
        asize2 = -asize2;
        sign2 = -1;
    }
    const std::size_t retval = static_addmul_impl(rop, op1, op2, asizer, asize1, asize2, signr, sign1, sign2,
                                                  integer_static_addmul_algo<static_int<SSize>>{});
    if (integer_static_addmul_algo<static_int<SSize>>::value == 0 && retval == 0u) {
        rop.zero_unused_limbs();
    }
    return retval;
}
}

/// Ternary multiply–add.
/**
 * This function will set \p rop to <tt>rop + op1 * op2</tt>.
 *
 * @param rop the return value.
 * @param op1 the first argument.
 * @param op2 the second argument.
 */
template <std::size_t SSize>
inline void addmul(integer<SSize> &rop, const integer<SSize> &op1, const integer<SSize> &op2)
{
    const bool sr = rop.is_static(), s1 = op1.is_static(), s2 = op2.is_static();
    std::size_t size_hint = 0u;
    if (mppp_likely(sr && s1 && s2)) {
        size_hint = static_addsubmul<true>(rop._get_union().g_st(), op1._get_union().g_st(), op2._get_union().g_st());
        if (mppp_likely(size_hint == 0u)) {
            return;
        }
    }
    if (sr) {
        rop._get_union().promote(size_hint);
    }
    ::mpz_addmul(&rop._get_union().g_dy(), op1.get_mpz_view(), op2.get_mpz_view());
}

/// Ternary multiply–sub.
/**
 * This function will set \p rop to <tt>rop - op1 * op2</tt>.
 *
 * @param rop the return value.
 * @param op1 the first argument.
 * @param op2 the second argument.
 */
template <std::size_t SSize>
inline void submul(integer<SSize> &rop, const integer<SSize> &op1, const integer<SSize> &op2)
{
    const bool sr = rop.is_static(), s1 = op1.is_static(), s2 = op2.is_static();
    std::size_t size_hint = 0u;
    if (mppp_likely(sr && s1 && s2)) {
        size_hint = static_addsubmul<false>(rop._get_union().g_st(), op1._get_union().g_st(), op2._get_union().g_st());
        if (mppp_likely(size_hint == 0u)) {
            return;
        }
    }
    if (sr) {
        rop._get_union().promote(size_hint);
    }
    ::mpz_submul(&rop._get_union().g_dy(), op1.get_mpz_view(), op2.get_mpz_view());
}

inline namespace detail
{

// Selection of the algorithm for static mul_2exp.
template <typename SInt>
using integer_static_mul_2exp_algo = std::integral_constant<int, SInt::s_size == 1 ? 1 : (SInt::s_size == 2 ? 2 : 0)>;

// mpn implementation.
template <std::size_t SSize>
inline std::size_t static_mul_2exp_impl(static_int<SSize> &rop, const static_int<SSize> &n, ::mp_bitcnt_t s,
                                        const std::integral_constant<int, 0> &)
{
    mpz_size_t asize = n._mp_size;
    if (s == 0u || asize == 0) {
        // If shift is zero, or the operand is zero, write n into rop and return success.
        rop = n;
        return 0u;
    }
    // Finish setting up asize and sign.
    int sign = asize != 0;
    if (asize < 0) {
        asize = -asize;
        sign = -1;
    }
    // ls: number of entire limbs shifted.
    // rs: effective shift that will be passed to the mpn function.
    const auto ls = s / GMP_NUMB_BITS, rs = s % GMP_NUMB_BITS;
    // At the very minimum, the new asize will be the old asize
    // plus ls.
    const mpz_size_t new_asize = asize + static_cast<mpz_size_t>(ls);
    if (std::size_t(new_asize) < SSize) {
        // In this case the operation will always succeed, and we can write directly into rop.
        ::mp_limb_t ret = 0u;
        if (rs) {
            // Perform the shift via the mpn function, if we are effectively shifting at least 1 bit.
            // Overlapping is fine, as it is guaranteed that rop.m_limbs.data() + ls >= n.m_limbs.data().
            ret = ::mpn_lshift(rop.m_limbs.data() + ls, n.m_limbs.data(), static_cast<::mp_size_t>(asize),
                               unsigned(rs));
            // Write bits spilling out.
            rop.m_limbs[std::size_t(new_asize)] = ret;
        } else {
            // Otherwise, just copy over (the mpn function requires the shift to be at least 1).
            // NOTE: we have to use move_backward here because the ranges are overlapping and they do not
            // start at the same pointer (in which case we could've used copy_limbs()). Here we know ls is not
            // zero: we don't have a remainder, and s == 0 was already handled above. Hence, new_asize > asize.
            assert(new_asize > asize);
            std::move_backward(n.m_limbs.begin(), n.m_limbs.begin() + asize, rop.m_limbs.begin() + new_asize);
        }
        // Zero the lower limbs vacated by the shift.
        std::fill(rop.m_limbs.data(), rop.m_limbs.data() + ls, ::mp_limb_t(0));
        // Set the size.
        rop._mp_size = new_asize + (ret != 0u);
        if (sign == -1) {
            rop._mp_size = -rop._mp_size;
        }
        return 0u;
    }
    if (std::size_t(new_asize) == SSize) {
        if (rs) {
            // In this case the operation may fail, so we need to write to temporary storage.
            std::array<::mp_limb_t, SSize> tmp;
            if (::mpn_lshift(tmp.data(), n.m_limbs.data(), static_cast<::mp_size_t>(asize), unsigned(rs))) {
                return SSize + 1u;
            }
            // The shift was successful without spill over, copy the content from the tmp
            // storage into rop.
            copy_limbs_no(tmp.data(), tmp.data() + asize, rop.m_limbs.data() + ls);
        } else {
            // If we shifted by a multiple of the limb size, then we can write directly to rop.
            assert(new_asize > asize);
            std::move_backward(n.m_limbs.begin(), n.m_limbs.begin() + asize, rop.m_limbs.begin() + new_asize);
        }
        // Zero the lower limbs vacated by the shift.
        std::fill(rop.m_limbs.data(), rop.m_limbs.data() + ls, ::mp_limb_t(0));
        // Set the size.
        rop._mp_size = new_asize;
        if (sign == -1) {
            rop._mp_size = -rop._mp_size;
        }
        return 0u;
    }
    // Shift is too much, the size will overflow the static limit.
    // Return a hint for the size of the result.
    return std::size_t(new_asize) + 1u;
}

// 1-limb optimisation.
template <std::size_t SSize>
inline std::size_t static_mul_2exp_impl(static_int<SSize> &rop, const static_int<SSize> &n, ::mp_bitcnt_t s,
                                        const std::integral_constant<int, 1> &)
{
    const ::mp_limb_t l = n.m_limbs[0] & GMP_NUMB_MASK;
    if (s == 0u || l == 0u) {
        // If shift is zero, or the operand is zero, write n into rop and return success.
        rop = n;
        return 0u;
    }
    if (mppp_unlikely(s >= GMP_NUMB_BITS || (l >> (GMP_NUMB_BITS - s)))) {
        // The two conditions:
        // - if the shift is >= number of data bits, the operation will certainly
        //   fail (as the operand is nonzero);
        // - shifting by s would overflow  the single limb.
        // NOTE: s is at least 1, so in the right shift above we never risk UB due to too much shift.
        // NOTE: for the size hint: s / nbits is the number of entire limbs shifted, +1 because the shifted
        // limbs add to the current size (1), +1 because another limb might be needed.
        return std::size_t(s) / GMP_NUMB_BITS + 2u;
    }
    // Write out.
    rop.m_limbs[0] = l << s;
    // Size is the same as the input value.
    rop._mp_size = n._mp_size;
    return 0u;
}

// 2-limb optimisation.
template <std::size_t SSize>
inline std::size_t static_mul_2exp_impl(static_int<SSize> &rop, const static_int<SSize> &n, ::mp_bitcnt_t s,
                                        const std::integral_constant<int, 2> &)
{
    mpz_size_t asize = n._mp_size;
    if (s == 0u || asize == 0) {
        rop = n;
        return 0u;
    }
    int sign = asize != 0;
    if (asize < 0) {
        asize = -asize;
        sign = -1;
    }
    // Too much shift, this can never work on a nonzero value.
    static_assert(GMP_NUMB_BITS < std::numeric_limits<typename std::decay<decltype(GMP_NUMB_BITS)>::type>::max() / 2u,
                  "Overflow error.");
    if (mppp_unlikely(s >= 2u * GMP_NUMB_BITS)) {
        // NOTE: this is the generic formula to estimate the final size.
        return std::size_t(s) / GMP_NUMB_BITS + 1u + std::size_t(asize);
    }
    if (s == GMP_NUMB_BITS) {
        // This case can be dealt with moving lo into hi, but only if asize is 1.
        if (mppp_unlikely(asize == 2)) {
            // asize is 2, shift is too much.
            return 3u;
        }
        rop.m_limbs[1u] = n.m_limbs[0u];
        rop.m_limbs[0u] = 0u;
        // The size has to be 2.
        rop._mp_size = 2;
        if (sign == -1) {
            rop._mp_size = -2;
        }
        return 0u;
    }
    // Temp hi lo limbs to store the result that will eventually go into rop.
    ::mp_limb_t lo = n.m_limbs[0u], hi = n.m_limbs[1u];
    if (s > GMP_NUMB_BITS) {
        if (mppp_unlikely(asize == 2)) {
            return std::size_t(s) / GMP_NUMB_BITS + 1u + std::size_t(asize);
        }
        // Move lo to hi and set lo to zero.
        hi = n.m_limbs[0u];
        lo = 0u;
        // Update the shift.
        s = static_cast<::mp_bitcnt_t>(s - GMP_NUMB_BITS);
    }
    // Check that hi will not be shifted too much. Note that
    // here and below s can never be zero, so we never shift too much.
    assert(s > 0u && s < GMP_NUMB_BITS);
    if (mppp_unlikely((hi & GMP_NUMB_MASK) >> (GMP_NUMB_BITS - s))) {
        return 3u;
    }
    // Shift hi and lo. hi gets the carry over from lo.
    hi = ((hi & GMP_NUMB_MASK) << s) + ((lo & GMP_NUMB_MASK) >> (GMP_NUMB_BITS - s));
    // NOTE: here the result needs to be masked as well as the shift could
    // end up writing in nail bits.
    lo = ((lo & GMP_NUMB_MASK) << s) & GMP_NUMB_MASK;
    // Write rop.
    rop.m_limbs[0u] = lo;
    rop.m_limbs[1u] = hi;
    // asize is at least 1.
    rop._mp_size = 1 + (hi != 0u);
    if (sign == -1) {
        rop._mp_size = -rop._mp_size;
    }
    return 0u;
}

template <std::size_t SSize>
inline std::size_t static_mul_2exp(static_int<SSize> &rop, const static_int<SSize> &n, ::mp_bitcnt_t s)
{
    const std::size_t retval = static_mul_2exp_impl(rop, n, s, integer_static_mul_2exp_algo<static_int<SSize>>{});
    if (integer_static_mul_2exp_algo<static_int<SSize>>::value == 0 && retval == 0u) {
        rop.zero_unused_limbs();
    }
    return retval;
}
}

/// Ternary left shift.
/**
 * This function will set \p rop to \p n multiplied by <tt>2**s</tt>.
 *
 * @param rop the return value.
 * @param n the multiplicand.
 * @param s the bit shift value.
 */
template <std::size_t SSize>
inline void mul_2exp(integer<SSize> &rop, const integer<SSize> &n, ::mp_bitcnt_t s)
{
    const bool sr = rop.is_static(), sn = n.is_static();
    std::size_t size_hint = 0u;
    if (mppp_likely(sr && sn)) {
        size_hint = static_mul_2exp(rop._get_union().g_st(), n._get_union().g_st(), s);
        if (mppp_likely(size_hint == 0u)) {
            return;
        }
    }
    if (sr) {
        rop._get_union().promote(size_hint);
    }
    ::mpz_mul_2exp(&rop._get_union().g_dy(), n.get_mpz_view(), s);
}

/// Binary negation.
/**
 * This method will set \p rop to <tt>-n</tt>.
 *
 * @param rop the return value.
 * @param n the integer that will be negated.
 */
template <std::size_t SSize>
inline void neg(integer<SSize> &rop, const integer<SSize> &n)
{
    rop = n;
    rop.neg();
}

/// Unary negation.
/**
 * @param n the integer that will be negated.
 *
 * @return <tt>-n</tt>.
 */
template <std::size_t SSize>
inline integer<SSize> neg(const integer<SSize> &n)
{
    integer<SSize> ret(n);
    ret.neg();
    return ret;
}

/// Binary absolute value.
/**
 * This function will set \p rop to the absolute value of \p n.
 *
 * @param rop the return value.
 * @param n the argument.
 */
template <std::size_t SSize>
inline void abs(integer<SSize> &rop, const integer<SSize> &n)
{
    rop = n;
    rop.abs();
}

/// Unary absolute value.
/**
 * @param n the argument.
 *
 * @return the absolute value of \p n.
 */
template <std::size_t SSize>
inline integer<SSize> abs(const integer<SSize> &n)
{
    integer<SSize> ret(n);
    ret.abs();
    return ret;
}

/** @} */

/** @defgroup integer_division integer_division
 *  @{
 */

inline namespace detail
{

// Detect the presence of dual-limb division. This is currently possible only if:
// - we are on a 32bit build (with the usual constraints that the types have exactly 32/64 bits and no nails),
// - we are on a 64bit build and we have the 128bit int type available (plus usual constraints).
// MSVC currently does not provide any primitive for 128bit division.
using integer_have_dlimb_div = std::integral_constant<bool,
#if defined(MPPP_UINT128) && (GMP_NUMB_BITS == 64)
                                                      !GMP_NAIL_BITS && std::numeric_limits<::mp_limb_t>::digits == 64
#elif GMP_NUMB_BITS == 32
                                                      !GMP_NAIL_BITS
                                                          && std::numeric_limits<std::uint_least64_t>::digits == 64
                                                          && std::numeric_limits<::mp_limb_t>::digits == 32
#else
                                                      false
#endif
                                                      >;

// Selection of algorithm for static division:
// - for 1 limb, we can always do static division,
// - for 2 limbs, we need the dual limb division if avaiable,
// - otherwise we just use the mpn functions.
template <typename SInt>
using integer_static_div_algo
    = std::integral_constant<int,
                             SInt::s_size == 1 ? 1 : ((SInt::s_size == 2 && integer_have_dlimb_div::value) ? 2 : 0)>;

// mpn implementation.
template <std::size_t SSize>
inline void static_div_impl(static_int<SSize> &q, static_int<SSize> &r, const static_int<SSize> &op1,
                            const static_int<SSize> &op2, mpz_size_t asize1, mpz_size_t asize2, int sign1, int sign2,
                            const std::integral_constant<int, 0> &)
{
    // First we check if the divisor is larger than the dividend (in abs limb size), as the mpn function
    // requires asize1 >= asize2.
    if (asize2 > asize1) {
        // Copy op1 into the remainder.
        r = op1;
        // Zero out q.
        q._mp_size = 0;
        return;
    }
    // We need to take care of potentially overlapping arguments. We know that q and r are distinct, but op1
    // could overlap with q or r, and op2 could overlap with op1, q or r.
    std::array<::mp_limb_t, SSize> op1_alt, op2_alt;
    const ::mp_limb_t *data1 = op1.m_limbs.data();
    const ::mp_limb_t *data2 = op2.m_limbs.data();
    if (&op1 == &q || &op1 == &r) {
        copy_limbs_no(data1, data1 + asize1, op1_alt.data());
        data1 = op1_alt.data();
    }
    if (&op2 == &q || &op2 == &r || &op1 == &op2) {
        copy_limbs_no(data2, data2 + asize2, op2_alt.data());
        data2 = op2_alt.data();
    }
    // Small helper function to verify that all pointers are distinct. Used exclusively for debugging purposes.
    auto distinct_op = [&q, &r, data1, data2]() -> bool {
        const ::mp_limb_t *ptrs[] = {q.m_limbs.data(), r.m_limbs.data(), data1, data2};
        std::sort(ptrs, ptrs + 4, std::less<const ::mp_limb_t *>());
        return std::unique(ptrs, ptrs + 4) == (ptrs + 4);
    };
    (void)distinct_op;
    assert(distinct_op());
    // Proceed to the division.
    if (asize2 == 1) {
        // Optimization when the divisor has 1 limb.
        r.m_limbs[0]
            = ::mpn_divrem_1(q.m_limbs.data(), ::mp_size_t(0), data1, static_cast<::mp_size_t>(asize1), data2[0]);
    } else {
        // General implementation.
        ::mpn_tdiv_qr(q.m_limbs.data(), r.m_limbs.data(), ::mp_size_t(0), data1, static_cast<::mp_size_t>(asize1),
                      data2, static_cast<::mp_size_t>(asize2));
    }
    // Complete the quotient: compute size and sign.
    q._mp_size = asize1 - asize2 + 1;
    while (q._mp_size && !(q.m_limbs[static_cast<std::size_t>(q._mp_size - 1)] & GMP_NUMB_MASK)) {
        --q._mp_size;
    }
    if (sign1 != sign2) {
        q._mp_size = -q._mp_size;
    }
    // Complete the remainder.
    r._mp_size = asize2;
    while (r._mp_size && !(r.m_limbs[static_cast<std::size_t>(r._mp_size - 1)] & GMP_NUMB_MASK)) {
        --r._mp_size;
    }
    if (sign1 == -1) {
        r._mp_size = -r._mp_size;
    }
}

// 1-limb optimisation.
template <std::size_t SSize>
inline void static_div_impl(static_int<SSize> &q, static_int<SSize> &r, const static_int<SSize> &op1,
                            const static_int<SSize> &op2, mpz_size_t, mpz_size_t, int sign1, int sign2,
                            const std::integral_constant<int, 1> &)
{
    // NOTE: here we have to use GMP_NUMB_MASK because if s_size is 1 this implementation is *always*
    // called, even if we have nail bits (whereas the optimisation for other operations currently kicks in
    // only without nail bits). Thus, we need to discard from m_limbs[0] the nail bits before doing the
    // division.
    const ::mp_limb_t q_ = (op1.m_limbs[0] & GMP_NUMB_MASK) / (op2.m_limbs[0] & GMP_NUMB_MASK),
                      r_ = (op1.m_limbs[0] & GMP_NUMB_MASK) % (op2.m_limbs[0] & GMP_NUMB_MASK);
    // Write q.
    q._mp_size = (q_ != 0u);
    if (sign1 != sign2) {
        q._mp_size = -q._mp_size;
    }
    // NOTE: there should be no need here to mask.
    q.m_limbs[0] = q_;
    // Write r.
    r._mp_size = (r_ != 0u);
    // Following C++11, the sign of r is the sign of op1:
    // http://stackoverflow.com/questions/13100711/operator-modulo-change-in-c-11
    if (sign1 == -1) {
        r._mp_size = -r._mp_size;
    }
    r.m_limbs[0] = r_;
}

#if defined(MPPP_UINT128) && (GMP_NUMB_BITS == 64) && !GMP_NAIL_BITS
inline void dlimb_div(::mp_limb_t op11, ::mp_limb_t op12, ::mp_limb_t op21, ::mp_limb_t op22,
                      ::mp_limb_t *MPPP_RESTRICT q1, ::mp_limb_t *MPPP_RESTRICT q2, ::mp_limb_t *MPPP_RESTRICT r1,
                      ::mp_limb_t *MPPP_RESTRICT r2)
{
    using dlimb_t = MPPP_UINT128;
    const auto op1 = op11 + (dlimb_t(op12) << 64);
    const auto op2 = op21 + (dlimb_t(op22) << 64);
    const auto q = op1 / op2, r = op1 % op2;
    *q1 = static_cast<::mp_limb_t>(q & ::mp_limb_t(-1));
    *q2 = static_cast<::mp_limb_t>(q >> 64);
    *r1 = static_cast<::mp_limb_t>(r & ::mp_limb_t(-1));
    *r2 = static_cast<::mp_limb_t>(r >> 64);
}

// Without remainder.
inline void dlimb_div(::mp_limb_t op11, ::mp_limb_t op12, ::mp_limb_t op21, ::mp_limb_t op22,
                      ::mp_limb_t *MPPP_RESTRICT q1, ::mp_limb_t *MPPP_RESTRICT q2)
{
    using dlimb_t = MPPP_UINT128;
    const auto op1 = op11 + (dlimb_t(op12) << 64);
    const auto op2 = op21 + (dlimb_t(op22) << 64);
    const auto q = op1 / op2;
    *q1 = static_cast<::mp_limb_t>(q & ::mp_limb_t(-1));
    *q2 = static_cast<::mp_limb_t>(q >> 64);
}

#elif GMP_NUMB_BITS == 32 && !GMP_NAIL_BITS

inline void dlimb_div(::mp_limb_t op11, ::mp_limb_t op12, ::mp_limb_t op21, ::mp_limb_t op22,
                      ::mp_limb_t *MPPP_RESTRICT q1, ::mp_limb_t *MPPP_RESTRICT q2, ::mp_limb_t *MPPP_RESTRICT r1,
                      ::mp_limb_t *MPPP_RESTRICT r2)
{
    using dlimb_t = std::uint_least64_t;
    const auto op1 = op11 + (dlimb_t(op12) << 32);
    const auto op2 = op21 + (dlimb_t(op22) << 32);
    const auto q = op1 / op2, r = op1 % op2;
    *q1 = static_cast<::mp_limb_t>(q & ::mp_limb_t(-1));
    *q2 = static_cast<::mp_limb_t>(q >> 32);
    *r1 = static_cast<::mp_limb_t>(r & ::mp_limb_t(-1));
    *r2 = static_cast<::mp_limb_t>(r >> 32);
}

inline void dlimb_div(::mp_limb_t op11, ::mp_limb_t op12, ::mp_limb_t op21, ::mp_limb_t op22,
                      ::mp_limb_t *MPPP_RESTRICT q1, ::mp_limb_t *MPPP_RESTRICT q2)
{
    using dlimb_t = std::uint_least64_t;
    const auto op1 = op11 + (dlimb_t(op12) << 32);
    const auto op2 = op21 + (dlimb_t(op22) << 32);
    const auto q = op1 / op2;
    *q1 = static_cast<::mp_limb_t>(q & ::mp_limb_t(-1));
    *q2 = static_cast<::mp_limb_t>(q >> 32);
}

#endif

// 2-limbs optimisation.
template <std::size_t SSize>
inline void static_div_impl(static_int<SSize> &q, static_int<SSize> &r, const static_int<SSize> &op1,
                            const static_int<SSize> &op2, mpz_size_t asize1, mpz_size_t asize2, int sign1, int sign2,
                            const std::integral_constant<int, 2> &)
{
    if (asize1 < 2 && asize2 < 2) {
        // NOTE: testing indicates that it pays off to optimize the case in which the operands have
        // fewer than 2 limbs. This a slightly modified version of the 1-limb division from above,
        // without the need to mask as this function is called only if there are no nail bits.
        const ::mp_limb_t q_ = op1.m_limbs[0] / op2.m_limbs[0], r_ = op1.m_limbs[0] % op2.m_limbs[0];
        q._mp_size = (q_ != 0u);
        if (sign1 != sign2) {
            q._mp_size = -q._mp_size;
        }
        q.m_limbs[0] = q_;
        q.m_limbs[1] = 0u;
        r._mp_size = (r_ != 0u);
        if (sign1 == -1) {
            r._mp_size = -r._mp_size;
        }
        r.m_limbs[0] = r_;
        r.m_limbs[1] = 0u;
        return;
    }
    // Perform the division.
    ::mp_limb_t q1, q2, r1, r2;
    dlimb_div(op1.m_limbs[0], op1.m_limbs[1], op2.m_limbs[0], op2.m_limbs[1], &q1, &q2, &r1, &r2);
    // Write out.
    q._mp_size = q2 ? 2 : (q1 ? 1 : 0);
    if (sign1 != sign2) {
        q._mp_size = -q._mp_size;
    }
    q.m_limbs[0] = q1;
    q.m_limbs[1] = q2;
    r._mp_size = r2 ? 2 : (r1 ? 1 : 0);
    if (sign1 == -1) {
        r._mp_size = -r._mp_size;
    }
    r.m_limbs[0] = r1;
    r.m_limbs[1] = r2;
}

template <std::size_t SSize>
inline void static_div(static_int<SSize> &q, static_int<SSize> &r, const static_int<SSize> &op1,
                       const static_int<SSize> &op2)
{
    mpz_size_t asize1 = op1._mp_size, asize2 = op2._mp_size;
    int sign1 = asize1 != 0, sign2 = asize2 != 0;
    if (asize1 < 0) {
        asize1 = -asize1;
        sign1 = -1;
    }
    if (asize2 < 0) {
        asize2 = -asize2;
        sign2 = -1;
    }
    static_div_impl(q, r, op1, op2, asize1, asize2, sign1, sign2, integer_static_div_algo<static_int<SSize>>{});
    if (integer_static_div_algo<static_int<SSize>>::value == 0) {
        q.zero_unused_limbs();
        r.zero_unused_limbs();
    }
}

// Exact division.
// mpn implementation.
template <std::size_t SSize>
inline void static_divexact_impl(static_int<SSize> &q, const static_int<SSize> &op1, const static_int<SSize> &op2,
                                 mpz_size_t asize1, mpz_size_t asize2, int sign1, int sign2,
                                 const std::integral_constant<int, 0> &)
{
    if (asize1 == 0) {
        // Special casing if the numerator is zero (the mpn functions do not work with zero operands).
        q._mp_size = 0;
        return;
    }
#if __GNU_MP_VERSION > 6 || (__GNU_MP_VERSION == 6 && __GNU_MP_VERSION_MINOR >= 1)
    // NOTE: mpn_divexact_1() is available since GMP 6.1.0.
    if (asize2 == 1) {
        // Optimisation in case the dividend has only 1 limb.
        // NOTE: overlapping arguments are fine here.
        ::mpn_divexact_1(q.m_limbs.data(), op1.m_limbs.data(), static_cast<::mp_size_t>(asize1), op2.m_limbs[0]);
        // Complete the quotient: compute size and sign.
        q._mp_size = asize1 - asize2 + 1;
        while (q._mp_size && !(q.m_limbs[static_cast<std::size_t>(q._mp_size - 1)] & GMP_NUMB_MASK)) {
            --q._mp_size;
        }
        if (sign1 != sign2) {
            q._mp_size = -q._mp_size;
        }
        return;
    }
#else
    // Avoid compiler warnings for unused parameters.
    (void)sign1;
    (void)sign2;
    (void)asize2;
#endif
    // General implementation (via the mpz function).
    MPPP_MAYBE_TLS mpz_raii tmp;
    const auto v1 = op1.get_mpz_view();
    const auto v2 = op2.get_mpz_view();
    ::mpz_divexact(&tmp.m_mpz, &v1, &v2);
    // Copy over from the tmp struct into q.
    q._mp_size = tmp.m_mpz._mp_size;
    copy_limbs_no(tmp.m_mpz._mp_d, tmp.m_mpz._mp_d + (q._mp_size >= 0 ? q._mp_size : -q._mp_size), q.m_limbs.data());
}

// 1-limb optimisation.
template <std::size_t SSize>
inline void static_divexact_impl(static_int<SSize> &q, const static_int<SSize> &op1, const static_int<SSize> &op2,
                                 mpz_size_t, mpz_size_t, int sign1, int sign2, const std::integral_constant<int, 1> &)
{
    const ::mp_limb_t q_ = (op1.m_limbs[0] & GMP_NUMB_MASK) / (op2.m_limbs[0] & GMP_NUMB_MASK);
    // Write q.
    q._mp_size = (q_ != 0u);
    if (sign1 != sign2) {
        q._mp_size = -q._mp_size;
    }
    q.m_limbs[0] = q_;
}

// 2-limbs optimisation.
template <std::size_t SSize>
inline void static_divexact_impl(static_int<SSize> &q, const static_int<SSize> &op1, const static_int<SSize> &op2,
                                 mpz_size_t asize1, mpz_size_t asize2, int sign1, int sign2,
                                 const std::integral_constant<int, 2> &)
{
    if (asize1 < 2 && asize2 < 2) {
        // 1-limb optimisation.
        const ::mp_limb_t q_ = op1.m_limbs[0] / op2.m_limbs[0];
        q._mp_size = (q_ != 0u);
        if (sign1 != sign2) {
            q._mp_size = -q._mp_size;
        }
        q.m_limbs[0] = q_;
        q.m_limbs[1] = 0u;
        return;
    }
    // General case.
    ::mp_limb_t q1, q2;
    dlimb_div(op1.m_limbs[0], op1.m_limbs[1], op2.m_limbs[0], op2.m_limbs[1], &q1, &q2);
    q._mp_size = q2 ? 2 : (q1 ? 1 : 0);
    if (sign1 != sign2) {
        q._mp_size = -q._mp_size;
    }
    q.m_limbs[0] = q1;
    q.m_limbs[1] = q2;
}

template <std::size_t SSize>
inline void static_divexact(static_int<SSize> &q, const static_int<SSize> &op1, const static_int<SSize> &op2)
{
    mpz_size_t asize1 = op1._mp_size, asize2 = op2._mp_size;
    int sign1 = asize1 != 0, sign2 = asize2 != 0;
    if (asize1 < 0) {
        asize1 = -asize1;
        sign1 = -1;
    }
    if (asize2 < 0) {
        asize2 = -asize2;
        sign2 = -1;
    }
    assert(asize1 == 0 || asize2 <= asize1);
    // NOTE: use integer_static_div_algo for the algorithm selection.
    static_divexact_impl(q, op1, op2, asize1, asize2, sign1, sign2, integer_static_div_algo<static_int<SSize>>{});
    if (integer_static_div_algo<static_int<SSize>>::value == 0) {
        q.zero_unused_limbs();
    }
}
}

/// Ternary truncated division.
/**
 * This function will set \p q to the truncated quotient <tt>n / d</tt> and \p r to
 * <tt>n % d</tt>. The remainder \p r has the same sign as \p n. \p q and \p r must be two distinct objects.
 *
 * @param q the quotient.
 * @param r the remainder.
 * @param n the dividend.
 * @param d the divisor.
 *
 * @throws std::invalid_argument if \p q and \p r are the same object.
 * @throws zero_division_error if \p d is zero.
 */
template <std::size_t SSize>
inline void tdiv_qr(integer<SSize> &q, integer<SSize> &r, const integer<SSize> &n, const integer<SSize> &d)
{
    if (mppp_unlikely(&q == &r)) {
        throw std::invalid_argument("When performing a division with remainder, the quotient 'q' and the "
                                    "remainder 'r' must be distinct objects");
    }
    if (mppp_unlikely(d.sgn() == 0)) {
        throw zero_division_error("Integer division by zero");
    }
    const bool sq = q.is_static(), sr = r.is_static(), s1 = n.is_static(), s2 = d.is_static();
    if (mppp_likely(sq && sr && s1 && s2)) {
        static_div(q._get_union().g_st(), r._get_union().g_st(), n._get_union().g_st(), d._get_union().g_st());
        // Division can never fail.
        return;
    }
    if (sq) {
        q._get_union().promote();
    }
    if (sr) {
        r._get_union().promote();
    }
    ::mpz_tdiv_qr(&q._get_union().g_dy(), &r._get_union().g_dy(), n.get_mpz_view(), d.get_mpz_view());
}

/// Exact division (ternary version).
/**
 * This function will set \p rop to the quotient of \p n and \p d.
 *
 * \rststar
 * .. warning::
 *
 *    If ``d`` does not divide ``n`` exactly, the behaviour will be undefined.
 * \endrststar
 *
 * @param rop the return value.
 * @param n the dividend.
 * @param d the divisor.
 */
template <std::size_t SSize>
inline void divexact(integer<SSize> &rop, const integer<SSize> &n, const integer<SSize> &d)
{
    const bool sr = rop.is_static(), s1 = n.is_static(), s2 = d.is_static();
    if (mppp_likely(sr && s1 && s2)) {
        static_divexact(rop._get_union().g_st(), n._get_union().g_st(), d._get_union().g_st());
        // Division can never fail.
        return;
    }
    if (sr) {
        rop._get_union().promote();
    }
    ::mpz_divexact(&rop._get_union().g_dy(), n.get_mpz_view(), d.get_mpz_view());
}

/// Exact division (binary version).
/**
 * \rststar
 * .. warning::
 *
 *    If ``d`` does not divide ``n`` exactly, the behaviour will be undefined.
 * \endrststar
 *
 * @param n the dividend.
 * @param d the divisor.
 *
 * @return the quotient of \p n and \p d.
 */
template <std::size_t SSize>
inline integer<SSize> divexact(const integer<SSize> &n, const integer<SSize> &d)
{
    integer<SSize> retval;
    divexact(retval, n, d);
    return retval;
}

inline namespace detail
{

// Selection of the algorithm for static tdiv_q_2exp.
template <typename SInt>
using integer_static_tdiv_q_2exp_algo
    = std::integral_constant<int, SInt::s_size == 1 ? 1 : (SInt::s_size == 2 ? 2 : 0)>;

// mpn implementation.
template <std::size_t SSize>
inline void static_tdiv_q_2exp_impl(static_int<SSize> &rop, const static_int<SSize> &n, ::mp_bitcnt_t s,
                                    const std::integral_constant<int, 0> &)
{
    mpz_size_t asize = n._mp_size;
    if (s == 0u || asize == 0) {
        // If shift is zero, or the operand is zero, write n into rop and return.
        rop = n;
        return;
    }
    // Finish setting up asize and sign.
    int sign = asize != 0;
    if (asize < 0) {
        asize = -asize;
        sign = -1;
    }
    // ls: number of entire limbs shifted.
    // rs: effective shift that will be passed to the mpn function.
    const auto ls = s / GMP_NUMB_BITS, rs = s % GMP_NUMB_BITS;
    if (ls >= std::size_t(asize)) {
        // If we shift by a number of entire limbs equal to or larger than the asize,
        // the result will be zero.
        rop._mp_size = 0;
        return;
    }
    // The maximum new asize will be the old asize minus ls.
    const mpz_size_t new_asize = asize - static_cast<mpz_size_t>(ls);
    if (rs) {
        // Perform the shift via the mpn function, if we are effectively shifting at least 1 bit.
        // Overlapping is fine, as it is guaranteed that rop.m_limbs.data() <= n.m_limbs.data() + ls.
        ::mpn_rshift(rop.m_limbs.data(), n.m_limbs.data() + ls, static_cast<::mp_size_t>(new_asize), unsigned(rs));
    } else {
        // Otherwise, just copy over (the mpn function requires the shift to be at least 1).
        // NOTE: std::move requires that the destination iterator is not within the input range.
        // Here we are sure that ls > 0 because we don't have a remainder, and the zero shift case
        // was already handled above.
        assert(ls);
        std::move(n.m_limbs.begin() + ls, n.m_limbs.begin() + asize, rop.m_limbs.begin());
    }
    // Set the size. We need to check if the top limb is zero.
    rop._mp_size = new_asize - ((rop.m_limbs[std::size_t(new_asize - 1)] & GMP_NUMB_MASK) == 0u);
    if (sign == -1) {
        rop._mp_size = -rop._mp_size;
    }
}

// 1-limb optimisation.
template <std::size_t SSize>
inline void static_tdiv_q_2exp_impl(static_int<SSize> &rop, const static_int<SSize> &n, ::mp_bitcnt_t s,
                                    const std::integral_constant<int, 1> &)
{
    const ::mp_limb_t l = n.m_limbs[0] & GMP_NUMB_MASK;
    if (s == 0u || l == 0u) {
        rop = n;
        return;
    }
    if (s >= GMP_NUMB_BITS) {
        // We are shifting by the limb's bit size or greater, the result will be zero.
        rop._mp_size = 0;
        rop.m_limbs[0] = 0u;
        return;
    }
    // Compute the result.
    const auto res = l >> s;
    // Size is the original one or zero.
    rop._mp_size = res ? n._mp_size : 0;
    rop.m_limbs[0] = res;
}

// 2-limb optimisation.
template <std::size_t SSize>
inline void static_tdiv_q_2exp_impl(static_int<SSize> &rop, const static_int<SSize> &n, ::mp_bitcnt_t s,
                                    const std::integral_constant<int, 2> &)
{
    mpz_size_t asize = n._mp_size;
    if (s == 0u || asize == 0) {
        rop = n;
        return;
    }
    int sign = asize != 0;
    if (asize < 0) {
        asize = -asize;
        sign = -1;
    }
    // If shift is too large, zero the result and return.
    static_assert(GMP_NUMB_BITS < std::numeric_limits<typename std::decay<decltype(GMP_NUMB_BITS)>::type>::max() / 2u,
                  "Overflow error.");
    if (s >= 2u * GMP_NUMB_BITS) {
        rop._mp_size = 0;
        rop.m_limbs[0u] = 0u;
        rop.m_limbs[1u] = 0u;
        return;
    }
    if (s >= GMP_NUMB_BITS) {
        // NOTE: here the effective shift < GMP_NUMB_BITS, otherwise it would have been caught
        // in the check above.
        const auto lo = (n.m_limbs[1u] & GMP_NUMB_MASK) >> (s - GMP_NUMB_BITS);
        // The size could be zero or +-1, depending
        // on the new content of m_limbs[0] and the previous
        // sign of _mp_size.
        rop._mp_size = lo ? sign : 0;
        rop.m_limbs[0u] = lo;
        rop.m_limbs[1u] = 0u;
        return;
    }
    assert(s > 0u && s < GMP_NUMB_BITS);
    // This represents the bits in hi that will be shifted down into lo.
    // We move them up so we can add tmp to the new lo to account for them.
    // NOTE: mask the final result to avoid spillover into potential nail bits.
    const auto tmp = ((n.m_limbs[1u] & GMP_NUMB_MASK) << (GMP_NUMB_BITS - s)) & GMP_NUMB_MASK;
    rop.m_limbs[0u] = ((n.m_limbs[0u] & GMP_NUMB_MASK) >> s) + tmp;
    rop.m_limbs[1u] = (n.m_limbs[1u] & GMP_NUMB_MASK) >> s;
    // The effective shift was less than 1 entire limb. The new asize must be the old one,
    // or one less than that.
    rop._mp_size = asize - ((rop.m_limbs[std::size_t(asize - 1)] & GMP_NUMB_MASK) == 0u);
    if (sign == -1) {
        rop._mp_size = -rop._mp_size;
    }
}

template <std::size_t SSize>
inline void static_tdiv_q_2exp(static_int<SSize> &rop, const static_int<SSize> &n, ::mp_bitcnt_t s)
{
    static_tdiv_q_2exp_impl(rop, n, s, integer_static_tdiv_q_2exp_algo<static_int<SSize>>{});
    if (integer_static_tdiv_q_2exp_algo<static_int<SSize>>::value == 0) {
        rop.zero_unused_limbs();
    }
}
}

/// Ternary right shift.
/**
 * This function will set \p rop to \p n divided by <tt>2**s</tt>. \p rop will be the truncated result of the
 * division.
 *
 * @param rop the return value.
 * @param n the dividend.
 * @param s the bit shift value.
 */
template <std::size_t SSize>
inline void tdiv_q_2exp(integer<SSize> &rop, const integer<SSize> &n, ::mp_bitcnt_t s)
{
    const bool sr = rop.is_static(), sn = n.is_static();
    if (mppp_likely(sr && sn)) {
        static_tdiv_q_2exp(rop._get_union().g_st(), n._get_union().g_st(), s);
        return;
    }
    if (sr) {
        rop._get_union().promote();
    }
    ::mpz_tdiv_q_2exp(&rop._get_union().g_dy(), n.get_mpz_view(), s);
}

/** @} */

/** @defgroup integer_comparison integer_comparison
 *  @{
 */

inline namespace detail
{

// Selection of the algorithm for static cmp.
template <typename SInt>
using integer_static_cmp_algo = std::integral_constant<int, SInt::s_size == 1 ? 1 : (SInt::s_size == 2 ? 2 : 0)>;

// mpn implementation.
template <std::size_t SSize>
inline int static_cmp(const static_int<SSize> &n1, const static_int<SSize> &n2, const std::integral_constant<int, 0> &)
{
    if (n1._mp_size < n2._mp_size) {
        return -1;
    }
    if (n2._mp_size < n1._mp_size) {
        return 1;
    }
    // The two sizes are equal, compare the absolute values.
    const auto asize = n1._mp_size >= 0 ? n1._mp_size : -n1._mp_size;
    if (asize == 0) {
        // Both operands are zero.
        // NOTE: we do this special casing in order to avoid calling mpn_cmp() on zero operands. It seems to
        // work, but the official GMP docs say one is not supposed to call mpn functions on zero operands.
        return 0;
    }
    const int cmp_abs = ::mpn_cmp(n1.m_limbs.data(), n2.m_limbs.data(), static_cast<::mp_size_t>(asize));
    // If the values are non-negative, return the comparison of the absolute values, otherwise invert it.
    return (n1._mp_size >= 0) ? cmp_abs : -cmp_abs;
}

// 1-limb optimisation.
template <std::size_t SSize>
inline int static_cmp(const static_int<SSize> &n1, const static_int<SSize> &n2, const std::integral_constant<int, 1> &)
{
    if (n1._mp_size < n2._mp_size) {
        return -1;
    }
    if (n2._mp_size < n1._mp_size) {
        return 1;
    }
    int cmp_abs = (n1.m_limbs[0u] & GMP_NUMB_MASK) > (n2.m_limbs[0u] & GMP_NUMB_MASK);
    if (!cmp_abs) {
        cmp_abs = -static_cast<int>((n1.m_limbs[0u] & GMP_NUMB_MASK) < (n2.m_limbs[0u] & GMP_NUMB_MASK));
    }
    return (n1._mp_size >= 0) ? cmp_abs : -cmp_abs;
}

// 2-limb optimisation.
template <std::size_t SSize>
inline int static_cmp(const static_int<SSize> &n1, const static_int<SSize> &n2, const std::integral_constant<int, 2> &)
{
    if (n1._mp_size < n2._mp_size) {
        return -1;
    }
    if (n2._mp_size < n1._mp_size) {
        return 1;
    }
    auto asize = n1._mp_size >= 0 ? n1._mp_size : -n1._mp_size;
    while (asize != 0) {
        --asize;
        if ((n1.m_limbs[std::size_t(asize)] & GMP_NUMB_MASK) > (n2.m_limbs[std::size_t(asize)] & GMP_NUMB_MASK)) {
            return (n1._mp_size >= 0) ? 1 : -1;
        }
        if ((n1.m_limbs[std::size_t(asize)] & GMP_NUMB_MASK) < (n2.m_limbs[std::size_t(asize)] & GMP_NUMB_MASK)) {
            return (n1._mp_size >= 0) ? -1 : 1;
        }
    }
    return 0;
}
}

/// Comparison function for integer.
/**
 * @param op1 first argument.
 * @param op2 second argument.
 *
 * @return \p 0 if <tt>op1 == op2</tt>, a negative value if <tt>op1 < op2</tt>, a positive value if
 * <tt>op1 > op2</tt>.
 */
template <std::size_t SSize>
inline int cmp(const integer<SSize> &op1, const integer<SSize> &op2)
{
    const bool s1 = op1.is_static(), s2 = op2.is_static();
    if (mppp_likely(s1 && s2)) {
        return static_cmp(op1._get_union().g_st(), op2._get_union().g_st(),
                          integer_static_cmp_algo<static_int<SSize>>{});
    }
    return ::mpz_cmp(op1.get_mpz_view(), op2.get_mpz_view());
}

/// Sign function.
/**
 * @param n the integer whose sign will be computed.
 *
 * @return 0 if \p n is zero, 1 if \p n is positive, -1 if \p n is negative.
 */
template <std::size_t SSize>
inline int sgn(const integer<SSize> &n)
{
    return n.sgn();
}

/// Test if integer is odd.
/**
 * @param n the argument.
 *
 * @return \p true if \p n is odd, \p false otherwise.
 */
template <std::size_t SSize>
inline bool odd_p(const integer<SSize> &n)
{
    return n.odd_p();
}

/// Test if integer is even.
/**
 * @param n the argument.
 *
 * @return \p true if \p n is even, \p false otherwise.
 */
template <std::size_t SSize>
inline bool even_p(const integer<SSize> &n)
{
    return n.even_p();
}

/// Test if an integer is zero.
/**
 * @param n the integer to be tested.
 *
 * @return \p true if \p n is zero, \p false otherwise.
 */
template <std::size_t SSize>
inline bool is_zero(const integer<SSize> &n)
{
    return n.is_zero();
}

/// Test if an integer is equal to one.
/**
 * @param n the integer to be tested.
 *
 * @return \p true if \p n is equal to 1, \p false otherwise.
 */
template <std::size_t SSize>
inline bool is_one(const integer<SSize> &n)
{
    return n.is_one();
}

/// Test if an integer is equal to minus one.
/**
 * @param n the integer to be tested.
 *
 * @return \p true if \p n is equal to -1, \p false otherwise.
 */
template <std::size_t SSize>
inline bool is_negative_one(const integer<SSize> &n)
{
    return n.is_negative_one();
}

/** @} */

/** @defgroup integer_ntheory integer_ntheory
 *  @{
 */

inline namespace detail
{

template <std::size_t SSize>
inline void static_gcd(static_int<SSize> &rop, const static_int<SSize> &op1, const static_int<SSize> &op2)
{
    mpz_size_t asize1 = op1._mp_size, asize2 = op2._mp_size;
    if (asize1 < 0) {
        asize1 = -asize1;
    }
    if (asize2 < 0) {
        asize2 = -asize2;
    }
    // Handle zeroes.
    if (!asize1) {
        rop._mp_size = asize2;
        rop.m_limbs = op2.m_limbs;
        return;
    }
    if (!asize2) {
        rop._mp_size = asize1;
        rop.m_limbs = op1.m_limbs;
        return;
    }
    // Special casing if an operand has asize 1.
    if (asize1 == 1) {
        rop._mp_size = 1;
        rop.m_limbs[0] = ::mpn_gcd_1(op2.m_limbs.data(), static_cast<::mp_size_t>(asize2), op1.m_limbs[0]);
        return;
    }
    if (asize2 == 1) {
        rop._mp_size = 1;
        rop.m_limbs[0] = ::mpn_gcd_1(op1.m_limbs.data(), static_cast<::mp_size_t>(asize1), op2.m_limbs[0]);
        return;
    }
    // General case, via mpz.
    // NOTE: there is an mpn_gcd() function, but it seems difficult to use. Apparently, and contrary to
    // what stated in the latest documentation, the mpn function requires odd operands and bit size
    // (not only limb size!) of the second operand not greater than the first. See for instance the old
    // documentation:
    // ftp://ftp.gnu.org/old-gnu/Manuals/gmp-3.1.1/html_chapter/gmp_9.html
    // Indeed, compiling GMP in debug mode and then trying to use the mpn function without respecting the above
    // results in assertion failures. For now let's keep it like this, the small operand cases are handled above
    // (partially) via mpn_gcd_1(), and in the future we can also think about binary GCD for 1/2 limbs optimisation.
    MPPP_MAYBE_TLS mpz_raii tmp;
    const auto v1 = op1.get_mpz_view();
    const auto v2 = op2.get_mpz_view();
    ::mpz_gcd(&tmp.m_mpz, &v1, &v2);
    // Copy over.
    rop._mp_size = tmp.m_mpz._mp_size;
    assert(rop._mp_size > 0);
    copy_limbs_no(tmp.m_mpz._mp_d, tmp.m_mpz._mp_d + rop._mp_size, rop.m_limbs.data());
}
}

/// GCD (ternary version).
/**
 * This function will set \p rop to the GCD of \p op1 and \p op2. The result is always positive.
 * If both operands are zero, zero is returned.
 *
 * @param rop the return value.
 * @param op1 the first operand.
 * @param op2 the second operand.
 */
template <std::size_t SSize>
inline void gcd(integer<SSize> &rop, const integer<SSize> &op1, const integer<SSize> &op2)
{
    const bool sr = rop.is_static(), s1 = op1.is_static(), s2 = op2.is_static();
    if (mppp_likely(sr && s1 && s2)) {
        static_gcd(rop._get_union().g_st(), op1._get_union().g_st(), op2._get_union().g_st());
        rop._get_union().g_st().zero_unused_limbs();
        return;
    }
    if (sr) {
        rop._get_union().promote();
    }
    ::mpz_gcd(&rop._get_union().g_dy(), op1.get_mpz_view(), op2.get_mpz_view());
}

/// GCD (binary version).
/**
 * @param op1 the first operand.
 * @param op2 the second operand.
 *
 * @return the GCD of \p op1 and \p op2.
 */
template <std::size_t SSize>
inline integer<SSize> gcd(const integer<SSize> &op1, const integer<SSize> &op2)
{
    integer<SSize> retval;
    gcd(retval, op1, op2);
    return retval;
}

/// Factorial.
/**
 * This function will set \p rop to the factorial of \p n.
 *
 * @param rop the return value.
 * @param n the argument for the factorial.
 *
 * @throws std::invalid_argument if \p n is larger than an implementation-defined limit.
 */
template <std::size_t SSize>
inline void fac_ui(integer<SSize> &rop, unsigned long n)
{
    // NOTE: we put a limit here because the GMP function just crashes and burns
    // if n is too large, and n does not even need to be that large.
    constexpr auto max_fac = 1000000ull;
    if (mppp_unlikely(n > max_fac)) {
        throw std::invalid_argument(
            "The value " + std::to_string(n)
            + " is too large to be used as input for the factorial function (the maximum allowed value is "
            + std::to_string(max_fac) + ")");
    }
    if (rop.is_static()) {
        MPPP_MAYBE_TLS mpz_raii tmp;
        ::mpz_fac_ui(&tmp.m_mpz, n);
        rop = &tmp.m_mpz;
    } else {
        ::mpz_fac_ui(&rop._get_union().g_dy(), n);
    }
}

/// Binomial coefficient (ternary version).
/**
 * This function will set \p rop to the binomial coefficient of \p n and \p k. Negative values of \p n are
 * supported.
 *
 * @param rop the return value.
 * @param n the top argument.
 * @param k the bottom argument.
 */
template <std::size_t SSize>
inline void bin_ui(integer<SSize> &rop, const integer<SSize> &n, unsigned long k)
{
    if (rop.is_static()) {
        MPPP_MAYBE_TLS mpz_raii tmp;
        ::mpz_bin_ui(&tmp.m_mpz, n.get_mpz_view(), k);
        rop = &tmp.m_mpz;
    } else {
        ::mpz_bin_ui(&rop._get_union().g_dy(), n.get_mpz_view(), k);
    }
}

/// Binomial coefficient (binary version).
/**
 * @param n the top argument.
 * @param k the bottom argument.
 *
 * @return the binomial coefficient of \p n and \p k.
 */
template <std::size_t SSize>
inline integer<SSize> bin_ui(const integer<SSize> &n, unsigned long k)
{
    integer<SSize> retval;
    bin_ui(retval, n, k);
    return retval;
}

inline namespace detail
{

// These helpers are used here and in pow() as well.
template <typename T, enable_if_t<std::is_integral<T>::value, int> = 0>
inline unsigned long integer_exp_to_ulong(const T &exp)
{
#if !defined(__INTEL_COMPILER)
    assert(exp >= T(0));
#endif
    // NOTE: make_unsigned<T>::type is T if T is already unsigned.
    if (mppp_unlikely(static_cast<typename std::make_unsigned<T>::type>(exp)
                      > std::numeric_limits<unsigned long>::max())) {
        throw std::overflow_error("Cannot convert the integral value " + std::to_string(exp)
                                  + " to unsigned long: the value is too large.");
    }
    return static_cast<unsigned long>(exp);
}

template <std::size_t SSize>
inline unsigned long integer_exp_to_ulong(const integer<SSize> &exp)
{
    try {
        return static_cast<unsigned long>(exp);
    } catch (const std::overflow_error &) {
        // Rewrite the error message.
        throw std::overflow_error("Cannot convert the integral value " + exp.to_string()
                                  + " to unsigned long: the value is too large.");
    }
}

template <typename T, std::size_t SSize>
inline integer<SSize> binomial_impl(const integer<SSize> &n, const T &k)
{
    // NOTE: here we re-use some helper methods used in the implementation of pow().
    if (sgn(k) >= 0) {
        return bin_ui(n, integer_exp_to_ulong(k));
    }
    // This is the case k < 0, handled according to:
    // http://arxiv.org/abs/1105.3689/
    if (n.sgn() >= 0) {
        // n >= 0, k < 0.
        return integer<SSize>{};
    }
    // n < 0, k < 0.
    if (k <= n) {
        // The formula is: (-1)**(n-k) * binomial(-k-1,n-k).
        // Cache n-k.
        const integer<SSize> nmk{n - k};
        integer<SSize> tmp{k};
        ++tmp;
        tmp.neg();
        auto retval = bin_ui(tmp, integer_exp_to_ulong(nmk));
        if (nmk.odd_p()) {
            retval.neg();
        }
        return retval;
    }
    return integer<SSize>{};
}

template <typename T, std::size_t SSize, enable_if_t<std::is_integral<T>::value, int> = 0>
inline integer<SSize> binomial_impl(const T &n, const integer<SSize> &k)
{
    return binomial_impl(integer<SSize>{n}, k);
}
}

/// Generic binomial coefficient.
/**
 * \rststar
 * This function is enabled only if ``T`` and ``U`` satisfy :cpp:concept:`~mppp::IntegerIntegralOpTypes`.
 * The return type is :cpp:class:`~mppp::integer`.
 *
 * This function will compute the binomial coefficient :math:`{{n}\choose{k}}`, supporting integral input values.
 * The implementation can handle positive and negative values for both the top and the bottom argument.
 *
 * .. seealso::
 *
 *    http://arxiv.org/abs/1105.3689/
 *
 * \endrststar
 *
 * @param n the top argument.
 * @param k the bottom argument.
 *
 * @return \f$ {{n}\choose{k}} \f$.
 *
 * @throws std::overflow_error if \p k is outside an implementation-defined range.
 */
#if defined(MPPP_HAVE_CONCEPTS)
template <typename T, typename U>
#if !defined(MPPP_DOXYGEN_INVOKED)
requires IntegerIntegralOpTypes<T, U>
#endif
#else
template <typename T, typename U, integer_integral_op_types_enabler<T, U> = 0>
#endif
    inline integer_common_t<T, U> binomial(const T &n, const U &k)
{
    return binomial_impl(n, k);
}

inline namespace detail
{

template <std::size_t SSize>
inline void nextprime_impl(integer<SSize> &rop, const integer<SSize> &n)
{
    if (rop.is_static()) {
        MPPP_MAYBE_TLS mpz_raii tmp;
        ::mpz_nextprime(&tmp.m_mpz, n.get_mpz_view());
        rop = &tmp.m_mpz;
    } else {
        ::mpz_nextprime(&rop._get_union().g_dy(), n.get_mpz_view());
    }
}
}

/// Compute next prime number (binary version).
/**
 * This function will set \p rop to the first prime number greater than \p n.
 * Note that for negative values of \p n this function always returns 2.
 *
 * @param rop the return value.
 * @param n the integer argument.
 */
template <std::size_t SSize>
inline void nextprime(integer<SSize> &rop, const integer<SSize> &n)
{
    // NOTE: nextprime on negative numbers always returns 2.
    nextprime_impl(rop, n);
}

/// Compute next prime number (unary version).
/**
 * @param n the integer argument.
 *
 * @return the first prime number greater than \p n.
 */
template <std::size_t SSize>
inline integer<SSize> nextprime(const integer<SSize> &n)
{
    integer<SSize> retval;
    nextprime_impl(retval, n);
    return retval;
}

/// Test primality.
/**
 * \rststar
 * This is the free-function version of :cpp:func:`mppp::integer::probab_prime_p()`.
 * \endrststar
 *
 * @param n the integer whose primality will be tested.
 * @param reps the number of tests to run.
 *
 * @return an integer indicating if \p n is a prime.
 *
 * @throws unspecified any exception thrown by integer::probab_prime_p().
 */
template <std::size_t SSize>
inline int probab_prime_p(const integer<SSize> &n, int reps = 25)
{
    return n.probab_prime_p(reps);
}

/** @} */

/** @defgroup integer_exponentiation integer_exponentiation
 *  @{
 */

/// Ternary integer exponentiation.
/**
 * This function will set \p rop to <tt>base**exp</tt>.
 *
 * @param rop the return value.
 * @param base the base.
 * @param exp the exponent.
 */
template <std::size_t SSize>
inline void pow_ui(integer<SSize> &rop, const integer<SSize> &base, unsigned long exp)
{
    if (rop.is_static()) {
        MPPP_MAYBE_TLS mpz_raii tmp;
        ::mpz_pow_ui(&tmp.m_mpz, base.get_mpz_view(), exp);
        rop = &tmp.m_mpz;
    } else {
        ::mpz_pow_ui(&rop._get_union().g_dy(), base.get_mpz_view(), exp);
    }
}

/// Binary integer exponentiation.
/**
 * @param base the base.
 * @param exp the exponent.
 *
 * @return <tt>base**exp</tt>.
 */
template <std::size_t SSize>
inline integer<SSize> pow_ui(const integer<SSize> &base, unsigned long exp)
{
    integer<SSize> retval;
    pow_ui(retval, base, exp);
    return retval;
}

inline namespace detail
{

// Various helpers for the implementation of pow().
template <typename T, enable_if_t<std::is_integral<T>::value, int> = 0>
inline bool integer_exp_is_odd(const T &exp)
{
    return (exp % T(2)) != T(0);
}

template <std::size_t SSize>
inline bool integer_exp_is_odd(const integer<SSize> &exp)
{
    return exp.odd_p();
}

// Implementation of pow().
// integer -- integral overload.
template <typename T, std::size_t SSize,
          enable_if_t<disjunction<std::is_same<T, integer<SSize>>, std::is_integral<T>>::value, int> = 0>
inline integer<SSize> pow_impl(const integer<SSize> &base, const T &exp)
{
    integer<SSize> rop;
    if (sgn(exp) >= 0) {
        pow_ui(rop, base, integer_exp_to_ulong(exp));
    } else if (mppp_unlikely(is_zero(base))) {
        // 0**-n is a division by zero.
        throw zero_division_error("Cannot raise zero to the negative power " + to_string(exp));
    } else if (base.is_one()) {
        // 1**n == 1.
        rop = 1;
    } else if (base.is_negative_one()) {
        if (integer_exp_is_odd(exp)) {
            // 1**(-2n-1) == -1.
            rop = -1;
        } else {
            // 1**(-2n) == 1.
            rop = 1;
        }
    } else {
        // m**-n == 1 / m**n == 0.
        rop = 0;
    }
    return rop;
}

// C++ integral -- integer overload.
template <typename T, std::size_t SSize, enable_if_t<std::is_integral<T>::value, int> = 0>
inline integer<SSize> pow_impl(const T &base, const integer<SSize> &exp)
{
    return pow_impl(integer<SSize>{base}, exp);
}

// integer -- FP overload.
template <typename T, std::size_t SSize, enable_if_t<std::is_floating_point<T>::value, int> = 0>
inline T pow_impl(const integer<SSize> &base, const T &exp)
{
    return std::pow(static_cast<T>(base), exp);
}

// FP -- integer overload.
template <typename T, std::size_t SSize, enable_if_t<std::is_floating_point<T>::value, int> = 0>
inline T pow_impl(const T &base, const integer<SSize> &exp)
{
    return std::pow(base, static_cast<T>(exp));
}
}

/// Binary exponentiation.
/**
 * \rststar
 * This function is enabled only if ``T`` and ``U`` satisfy :cpp:concept:`~mppp::IntegerOpTypes`.
 * The return type is determined as follows:
 *
 * * if the non-:cpp:class:`~mppp::integer` argument is a floating-point type ``F``, then the
 *   type of the result is ``F``; otherwise,
 * * the type of the result is :cpp:class:`~mppp::integer`.
 *
 * This function will raise ``base`` to the power ``exp``, and return the result. If one of the arguments
 * is a floating-point value, then the result will be computed via ``std::pow()`` and it will also be a
 * floating-point value. Otherwise, the result will be an :cpp:class:`~mppp::integer`.
 * In case of a negative integral exponent and integral base, the result will be zero unless
 * the absolute value of ``base`` is 1.
 * \endrststar
 *
 * @param base the base.
 * @param exp the exponent.
 *
 * @return <tt>base**exp</tt>.
 *
 * @throws std::overflow_error if \p base and \p exp are integrals and \p exp is non-negative and outside the range
 * of <tt>unsigned long</tt>.
 * @throws zero_division_error if \p base and \p exp are integrals and \p base is zero and \p exp is negative.
 */
template <typename T, typename U>
inline integer_common_t<T, U> pow(const T &base, const U &exp)
{
    return pow_impl(base, exp);
}

/** @} */

/** @defgroup integer_roots integer_roots
 *  @{
 */

inline namespace detail
{

template <std::size_t SSize>
inline void sqrt_impl(integer<SSize> &rop, const integer<SSize> &n)
{
    if (mppp_unlikely(n._get_union().m_st._mp_size < 0)) {
        throw std::domain_error("Cannot compute the square root of the negative number " + n.to_string());
    }
    const bool sr = rop.is_static(), sn = n.is_static();
    if (mppp_likely(sr && sn)) {
        static_int<SSize> &rs = rop._get_union().g_st();
        const static_int<SSize> &ns = n._get_union().g_st();
        // NOTE: we know this is not negative, from the check above.
        const mpz_size_t size = ns._mp_size;
        if (!size) {
            // Special casing for zero.
            rs._mp_size = 0;
            rs.zero_unused_limbs();
            return;
        }
        // In case of overlap we need to go through a tmp variable.
        std::array<::mp_limb_t, SSize> tmp;
        const bool overlap = (&rs == &ns);
        auto out_ptr = overlap ? tmp.data() : rs.m_limbs.data();
        ::mpn_sqrtrem(out_ptr, nullptr, ns.m_limbs.data(), static_cast<::mp_size_t>(size));
        // Compute the size of the output (which is ceil(size / 2)).
        const mpz_size_t new_size = size / 2 + size % 2;
        assert(!new_size || (out_ptr[new_size - 1] & GMP_NUMB_MASK));
        // Write out the result.
        rs._mp_size = new_size;
        if (overlap) {
            copy_limbs_no(out_ptr, out_ptr + new_size, rs.m_limbs.data());
        }
        // Clear out unused limbs.
        rs.zero_unused_limbs();
        return;
    }
    if (sr) {
        rop.promote();
    }
    ::mpz_sqrt(&rop._get_union().g_dy(), n.get_mpz_view());
}
}

/// Integer square root (binary version).
/**
 * This method will set \p rop to the integer square root of \p n.
 *
 * @param rop the return value.
 * @param n the integer whose integer square root will be computed.
 *
 * @throws std::domain_error if \p n is negative.
 */
template <std::size_t SSize>
inline void sqrt(integer<SSize> &rop, const integer<SSize> &n)
{
    sqrt_impl(rop, n);
}

/// Integer square root (unary version).
/**
 * @param n the integer whose integer square root will be computed.
 *
 * @return the integer square root of \p n.
 *
 * @throws std::domain_error if \p n is negative.
 */
template <std::size_t SSize>
inline integer<SSize> sqrt(const integer<SSize> &n)
{
    integer<SSize> retval;
    sqrt_impl(retval, n);
    return retval;
}

/** @} */

/** @defgroup integer_io integer_io
 *  @{
 */

/// Output stream operator.
/**
 * \rststar
 * This operator will print to the stream ``os`` the :cpp:class:`~mppp::integer` ``n`` in base 10. Internally it uses
 * the :cpp:func:`mppp::integer::to_string()` method.
 * \endrststar
 *
 * @param os the target stream.
 * @param n the input integer.
 *
 * @return a reference to \p os.
 *
 * @throws unspecified any exception thrown by integer::to_string().
 */
template <std::size_t SSize>
inline std::ostream &operator<<(std::ostream &os, const integer<SSize> &n)
{
    return os << n.to_string();
}

/// Input stream operator.
/**
 * \rststar
 * This operator is equivalent to extracting a line from the stream, using it to construct a temporary
 * :cpp:class:`~mppp::integer` and then assigning the temporary to ``n``.
 * \endrststar
 *
 * @param is input stream.
 * @param n integer to which the contents of the stream will be assigned.
 *
 * @return reference to \p is.
 *
 * @throws unspecified any exception thrown by the constructor from string of integer.
 */
template <std::size_t SSize>
inline std::istream &operator>>(std::istream &is, integer<SSize> &n)
{
    MPPP_MAYBE_TLS std::string tmp_str;
    std::getline(is, tmp_str);
    n = integer<SSize>{tmp_str};
    return is;
}

/** @} */

/** @defgroup integer_other integer_other
 *  @{
 */

/// Hash value.
/**
 * \rststar
 * This function will return a hash value for ``n``. The hash value depends only on the value of ``n``
 * (and *not* on its storage type).
 *
 * A specialisation of the standard ``std::hash`` functor is also provided, so that it is possible to use
 * :cpp:class:`~mppp::integer` in standard unordered associative containers out of the box.
 * \endrststar
 *
 * @param n the integer whose hash value will be computed.
 *
 * @return a hash value for \p n.
 */
template <std::size_t SSize>
inline std::size_t hash(const integer<SSize> &n)
{
    std::size_t asize;
    // NOTE: size is part of the common initial sequence.
    const mpz_size_t size = n._get_union().m_st._mp_size;
    const ::mp_limb_t *ptr;
    if (n._get_union().is_static()) {
        asize = static_cast<std::size_t>((size >= 0) ? size : -size);
        ptr = n._get_union().g_st().m_limbs.data();
    } else {
        asize = ::mpz_size(&n._get_union().g_dy());
        ptr = n._get_union().g_dy()._mp_d;
    }
    // Init the retval as the signed size.
    auto retval = static_cast<std::size_t>(size);
    // Combine the limbs.
    for (std::size_t i = 0; i < asize; ++i) {
        // The hash combiner. This is lifted directly from Boost. See also:
        // http://www.open-std.org/jtc1/sc22/wg21/docs/papers/2014/n3876.pdf
        retval ^= (ptr[i] & GMP_NUMB_MASK) + std::size_t(0x9e3779b9) + (retval << 6) + (retval >> 2);
    }
    return retval;
}

/** @} */

/** @defgroup integer_operators integer_operators
 *  @{
 */

inline namespace detail
{

// Dispatching for the binary addition operator.
template <std::size_t SSize>
inline integer<SSize> dispatch_binary_add(const integer<SSize> &op1, const integer<SSize> &op2)
{
    integer<SSize> retval;
    add(retval, op1, op2);
    return retval;
}

template <std::size_t SSize, typename T, enable_if_t<is_supported_integral<T>::value, int> = 0>
inline integer<SSize> dispatch_binary_add(const integer<SSize> &op1, T n)
{
    integer<SSize> retval{n};
    add(retval, retval, op1);
    return retval;
}

template <std::size_t SSize, typename T, enable_if_t<is_supported_integral<T>::value, int> = 0>
inline integer<SSize> dispatch_binary_add(T n, const integer<SSize> &op2)
{
    return dispatch_binary_add(op2, n);
}

template <std::size_t SSize, typename T, enable_if_t<is_supported_float<T>::value, int> = 0>
inline T dispatch_binary_add(const integer<SSize> &op1, T x)
{
    return static_cast<T>(op1) + x;
}

template <std::size_t SSize, typename T, enable_if_t<is_supported_float<T>::value, int> = 0>
inline T dispatch_binary_add(T x, const integer<SSize> &op2)
{
    return dispatch_binary_add(op2, x);
}

// Dispatching for in-place add.
template <std::size_t SSize>
inline void dispatch_in_place_add(integer<SSize> &retval, const integer<SSize> &n)
{
    add(retval, retval, n);
}

template <std::size_t SSize, typename T, enable_if_t<is_supported_integral<T>::value, int> = 0>
inline void dispatch_in_place_add(integer<SSize> &retval, const T &n)
{
    add(retval, retval, integer<SSize>{n});
}

template <std::size_t SSize, typename T, enable_if_t<is_supported_float<T>::value, int> = 0>
inline void dispatch_in_place_add(integer<SSize> &retval, const T &x)
{
    retval = static_cast<T>(retval) + x;
}

template <typename T, std::size_t SSize>
inline void dispatch_in_place_add(T &rop, const integer<SSize> &op)
{
    rop = static_cast<T>(rop + op);
}
}

/// Identity operator.
/**
 * @param n the integer that will be copied.
 *
 * @return a copy of \p n.
 */
template <std::size_t SSize>
inline integer<SSize> operator+(const integer<SSize> &n)
{
    // NOTE: here potentially we could avoid a copy via either
    // a universal reference or maybe passing by copy n and then
    // moving in. Not sure how critical this is. Same in the negated
    // copy operator.
    return n;
}

/// Binary addition operator.
/**
 * \rststar
 * This operator is enabled only if ``T`` and ``U`` satisfy :cpp:concept:`~mppp::IntegerOpTypes`.
 * The return type is determined as follows:
 *
 * * if the non-:cpp:class:`~mppp::integer` argument is a floating-point type ``F``, then the
 *   type of the result is ``F``; otherwise,
 * * the type of the result is :cpp:class:`~mppp::integer`.
 *
 * \endrststar
 *
 * @param op1 the first summand.
 * @param op2 the second summand.
 *
 * @return <tt>op1 + op2</tt>.
 */
template <typename T, typename U>
inline integer_common_t<T, U> operator+(const T &op1, const U &op2)
{
    return dispatch_binary_add(op1, op2);
}

/// In-place addition operator.
/**
 * @param rop the augend.
 * @param op the addend.
 *
 * @return a reference to \p rop.
 *
 * @throws unspecified any exception thrown by the assignment of a floating-point value to \p rop or
 * by the conversion operator of \link mppp::integer integer\endlink.
 */
#if defined(MPPP_HAVE_CONCEPTS)
template <typename T>
inline T &operator+=(T &rop, const IntegerOpTypes<T> &op)
#else
template <typename T, typename U, integer_op_types_enabler<T, U> = 0>
inline T &operator+=(T &rop, const U &op)
#endif
{
    dispatch_in_place_add(rop, op);
    return rop;
}

/// Prefix increment.
/**
 * Increment \p n by one.
 *
 * @param n the integer that will be increased.
 *
 * @return reference to \p n after the increment.
 */
template <std::size_t SSize>
integer<SSize> &operator++(integer<SSize> &n)
{
    add_ui(n, n, 1u);
    return n;
}

/// Suffix increment.
/**
 * Increment \p n by one and return a copy of \p n as it was before the increment.
 *
 * @param n the integer that will be increased.
 *
 * @return a copy of \p n before the increment.
 */
template <std::size_t SSize>
integer<SSize> operator++(integer<SSize> &n, int)
{
    auto retval(n);
    ++n;
    return retval;
}

inline namespace detail
{

// Dispatching for the binary subtraction operator.
template <std::size_t SSize>
inline integer<SSize> dispatch_binary_sub(const integer<SSize> &op1, const integer<SSize> &op2)
{
    integer<SSize> retval;
    sub(retval, op1, op2);
    return retval;
}

template <typename T, std::size_t SSize, enable_if_t<is_supported_integral<T>::value, int> = 0>
inline integer<SSize> dispatch_binary_sub(const integer<SSize> &op1, T n)
{
    integer<SSize> retval{n};
    sub(retval, retval, op1);
    retval.neg();
    return retval;
}

template <typename T, std::size_t SSize, enable_if_t<is_supported_integral<T>::value, int> = 0>
inline integer<SSize> dispatch_binary_sub(T n, const integer<SSize> &op2)
{
    auto retval = dispatch_binary_sub(op2, n);
    retval.neg();
    return retval;
}

template <typename T, std::size_t SSize, enable_if_t<is_supported_float<T>::value, int> = 0>
inline T dispatch_binary_sub(const integer<SSize> &op1, T x)
{
    return static_cast<T>(op1) - x;
}

template <typename T, std::size_t SSize, enable_if_t<is_supported_float<T>::value, int> = 0>
inline T dispatch_binary_sub(T x, const integer<SSize> &op2)
{
    return -dispatch_binary_sub(op2, x);
}

// Dispatching for in-place sub.
template <std::size_t SSize>
inline void dispatch_in_place_sub(integer<SSize> &retval, const integer<SSize> &n)
{
    sub(retval, retval, n);
}

template <typename T, std::size_t SSize, enable_if_t<is_supported_integral<T>::value, int> = 0>
inline void dispatch_in_place_sub(integer<SSize> &retval, const T &n)
{
    sub(retval, retval, integer<SSize>{n});
}

template <typename T, std::size_t SSize, enable_if_t<is_supported_float<T>::value, int> = 0>
inline void dispatch_in_place_sub(integer<SSize> &retval, const T &x)
{
    retval = static_cast<T>(retval) - x;
}

template <typename T, std::size_t SSize>
inline void dispatch_in_place_sub(T &rop, const integer<SSize> &op)
{
    rop = static_cast<T>(rop - op);
}
}

/// Negated copy.
/**
 * @param n the integer that will be negated.
 *
 * @return a negated copy of \p n.
 */
template <std::size_t SSize>
integer<SSize> operator-(const integer<SSize> &n)
{
    auto retval(n);
    retval.neg();
    return retval;
}

/// Binary subtraction operator.
/**
 * \rststar
 * This operator is enabled only if ``T`` and ``U`` satisfy :cpp:concept:`~mppp::IntegerOpTypes`.
 * The return type is determined as follows:
 *
 * * if the non-:cpp:class:`~mppp::integer` argument is a floating-point type ``F``, then the
 *   type of the result is ``F``; otherwise,
 * * the type of the result is :cpp:class:`~mppp::integer`.
 *
 * \endrststar
 *
 * @param op1 the first operand.
 * @param op2 the second operand.
 *
 * @return <tt>op1 - op2</tt>.
 */
template <typename T, typename U>
inline integer_common_t<T, U> operator-(const T &op1, const U &op2)
{
    return dispatch_binary_sub(op1, op2);
}

/// In-place subtraction operator.
/**
 * @param rop the minuend.
 * @param op the subtrahend.
 *
 * @return a reference to \p rop.
 *
 * @throws unspecified any exception thrown by the assignment of a floating-point value to \p rop or
 * by the conversion operator of \link mppp::integer integer\endlink.
 */
#if defined(MPPP_HAVE_CONCEPTS)
template <typename T>
inline T &operator-=(T &rop, const IntegerOpTypes<T> &op)
#else
template <typename T, typename U, integer_op_types_enabler<T, U> = 0>
inline T &operator-=(T &rop, const U &op)
#endif
{
    dispatch_in_place_sub(rop, op);
    return rop;
}

/// Prefix decrement.
/**
 * Decrement \p n by one.
 *
 * @param n the integer that will be decreased.
 *
 * @return reference to \p n after the decrement.
 */
template <std::size_t SSize>
integer<SSize> &operator--(integer<SSize> &n)
{
    // NOTE: this should be written in terms of sub_ui(), once implemented.
    n.neg();
    add_ui(n, n, 1u);
    n.neg();
    return n;
}

/// Suffix decrement.
/**
 * Decrement \p n by one and return a copy of \p n as it was before the decrement.
 *
 * @param n the integer that will be decreased.
 *
 * @return a copy of \p n before the decrement.
 */
template <std::size_t SSize>
integer<SSize> operator--(integer<SSize> &n, int)
{
    auto retval(n);
    --n;
    return retval;
}

inline namespace detail
{

// Dispatching for the binary multiplication operator.
template <std::size_t SSize>
inline integer<SSize> dispatch_binary_mul(const integer<SSize> &op1, const integer<SSize> &op2)
{
    integer<SSize> retval;
    mul(retval, op1, op2);
    return retval;
}

template <typename T, std::size_t SSize, enable_if_t<is_supported_integral<T>::value, int> = 0>
inline integer<SSize> dispatch_binary_mul(const integer<SSize> &op1, T n)
{
    // NOTE: with respect to addition, here we separate the retval
    // from the operands. Having a separate destination is generally better
    // for multiplication.
    integer<SSize> retval;
    mul(retval, op1, integer<SSize>{n});
    return retval;
}

template <typename T, std::size_t SSize, enable_if_t<is_supported_integral<T>::value, int> = 0>
inline integer<SSize> dispatch_binary_mul(T n, const integer<SSize> &op2)
{
    return dispatch_binary_mul(op2, n);
}

template <typename T, std::size_t SSize, enable_if_t<is_supported_float<T>::value, int> = 0>
inline T dispatch_binary_mul(const integer<SSize> &op1, T x)
{
    return static_cast<T>(op1) * x;
}

template <typename T, std::size_t SSize, enable_if_t<is_supported_float<T>::value, int> = 0>
inline T dispatch_binary_mul(T x, const integer<SSize> &op2)
{
    return dispatch_binary_mul(op2, x);
}

// Dispatching for in-place multiplication.
template <std::size_t SSize>
inline void dispatch_in_place_mul(integer<SSize> &retval, const integer<SSize> &n)
{
    mul(retval, retval, n);
}

template <typename T, std::size_t SSize, enable_if_t<is_supported_integral<T>::value, int> = 0>
inline void dispatch_in_place_mul(integer<SSize> &retval, const T &n)
{
    mul(retval, retval, integer<SSize>{n});
}

template <typename T, std::size_t SSize, enable_if_t<is_supported_float<T>::value, int> = 0>
inline void dispatch_in_place_mul(integer<SSize> &retval, const T &x)
{
    retval = static_cast<T>(retval) * x;
}

template <typename T, std::size_t SSize>
inline void dispatch_in_place_mul(T &rop, const integer<SSize> &op)
{
    rop = static_cast<T>(rop * op);
}
}

/// Binary multiplication operator.
/**
 * \rststar
 * This operator is enabled only if ``T`` and ``U`` satisfy :cpp:concept:`~mppp::IntegerOpTypes`.
 * The return type is determined as follows:
 *
 * * if the non-:cpp:class:`~mppp::integer` argument is a floating-point type ``F``, then the
 *   type of the result is ``F``; otherwise,
 * * the type of the result is :cpp:class:`~mppp::integer`.
 *
 * \endrststar
 *
 * @param op1 the first factor.
 * @param op2 the second factor.
 *
 * @return <tt>op1 * op2</tt>.
 */
template <typename T, typename U>
inline integer_common_t<T, U> operator*(const T &op1, const U &op2)
{
    return dispatch_binary_mul(op1, op2);
}

/// In-place multiplication operator.
/**
 * @param rop the multiplicator.
 * @param op the multiplicand.
 *
 * @return a reference to \p rop.
 *
 * @throws unspecified any exception thrown by the assignment of a floating-point value to \p rop or
 * by the conversion operator of \link mppp::integer integer\endlink.
 */
#if defined(MPPP_HAVE_CONCEPTS)
template <typename T>
inline T &operator*=(T &rop, const IntegerOpTypes<T> &op)
#else
template <typename T, typename U, integer_op_types_enabler<T, U> = 0>
inline T &operator*=(T &rop, const U &op)
#endif
{
    dispatch_in_place_mul(rop, op);
    return rop;
}

inline namespace detail
{

// Dispatching for the binary division operator.
template <std::size_t SSize>
inline integer<SSize> dispatch_binary_div(const integer<SSize> &op1, const integer<SSize> &op2)
{
    integer<SSize> retval, r;
    tdiv_qr(retval, r, op1, op2);
    return retval;
}

template <typename T, std::size_t SSize, enable_if_t<is_supported_integral<T>::value, int> = 0>
inline integer<SSize> dispatch_binary_div(const integer<SSize> &op1, T n)
{
    integer<SSize> retval, r;
    tdiv_qr(retval, r, op1, integer<SSize>{n});
    return retval;
}

template <typename T, std::size_t SSize, enable_if_t<is_supported_integral<T>::value, int> = 0>
inline integer<SSize> dispatch_binary_div(T n, const integer<SSize> &op2)
{
    integer<SSize> retval, r;
    tdiv_qr(retval, r, integer<SSize>{n}, op2);
    return retval;
}

template <typename T, std::size_t SSize, enable_if_t<is_supported_float<T>::value, int> = 0>
inline T dispatch_binary_div(const integer<SSize> &op1, T x)
{
    return static_cast<T>(op1) / x;
}

template <typename T, std::size_t SSize, enable_if_t<is_supported_float<T>::value, int> = 0>
inline T dispatch_binary_div(T x, const integer<SSize> &op2)
{
    return x / static_cast<T>(op2);
}

// Dispatching for in-place div.
template <std::size_t SSize>
inline void dispatch_in_place_div(integer<SSize> &retval, const integer<SSize> &n)
{
    integer<SSize> r;
    tdiv_qr(retval, r, retval, n);
}

template <typename T, std::size_t SSize, enable_if_t<is_supported_integral<T>::value, int> = 0>
inline void dispatch_in_place_div(integer<SSize> &retval, const T &n)
{
    integer<SSize> r;
    tdiv_qr(retval, r, retval, integer<SSize>{n});
}

template <typename T, std::size_t SSize, enable_if_t<is_supported_float<T>::value, int> = 0>
inline void dispatch_in_place_div(integer<SSize> &retval, const T &x)
{
    retval = static_cast<T>(retval) / x;
}

template <typename T, std::size_t SSize>
inline void dispatch_in_place_div(T &rop, const integer<SSize> &op)
{
    rop = static_cast<T>(rop / op);
}

// Dispatching for the binary modulo operator.
template <std::size_t SSize>
inline integer<SSize> dispatch_binary_mod(const integer<SSize> &op1, const integer<SSize> &op2)
{
    integer<SSize> q, retval;
    tdiv_qr(q, retval, op1, op2);
    return retval;
}

template <typename T, std::size_t SSize, enable_if_t<is_supported_integral<T>::value, int> = 0>
inline integer<SSize> dispatch_binary_mod(const integer<SSize> &op1, T n)
{
    integer<SSize> q, retval;
    tdiv_qr(q, retval, op1, integer<SSize>{n});
    return retval;
}

template <typename T, std::size_t SSize, enable_if_t<is_supported_integral<T>::value, int> = 0>
inline integer<SSize> dispatch_binary_mod(T n, const integer<SSize> &op2)
{
    integer<SSize> q, retval;
    tdiv_qr(q, retval, integer<SSize>{n}, op2);
    return retval;
}

// Dispatching for in-place mod.
template <std::size_t SSize>
inline void dispatch_in_place_mod(integer<SSize> &retval, const integer<SSize> &n)
{
    integer<SSize> q;
    tdiv_qr(q, retval, retval, n);
}

template <typename T, std::size_t SSize, enable_if_t<is_supported_integral<T>::value, int> = 0>
inline void dispatch_in_place_mod(integer<SSize> &retval, const T &n)
{
    integer<SSize> q;
    tdiv_qr(q, retval, retval, integer<SSize>{n});
}

template <typename T, std::size_t SSize>
inline void dispatch_in_place_mod(T &rop, const integer<SSize> &op)
{
    rop = static_cast<T>(rop % op);
}
}

/// Binary division operator.
/**
 * \rststar
 * This operator is enabled only if ``T`` and ``U`` satisfy :cpp:concept:`~mppp::IntegerOpTypes`.
 * The return type is determined as follows:
 *
 * * if the non-:cpp:class:`~mppp::integer` argument is a floating-point type ``F``, then the
 *   type of the result is ``F``; otherwise,
 * * the type of the result is :cpp:class:`~mppp::integer`.
 *
 * \endrststar
 *
 * @param n the dividend.
 * @param d the divisor.
 *
 * @return <tt>n / d</tt>.
 *
 * @throws zero_division_error if \p d is zero and only integral types are involved in the division.
 */
template <typename T, typename U>
inline integer_common_t<T, U> operator/(const T &n, const U &d)
{
    return dispatch_binary_div(n, d);
}

/// In-place division operator.
/**
 * @param rop the dividend.
 * @param op the divisor.
 *
 * @return a reference to \p rop.
 *
 * @throws zero_division_error if \p op is zero and only integral types are involved in the division.
 * @throws unspecified any exception thrown by the assignment of a floating-point value to \p rop or
 * by the conversion operator of \link mppp::integer integer\endlink.
 */
#if defined(MPPP_HAVE_CONCEPTS)
template <typename T>
inline T &operator/=(T &rop, const IntegerOpTypes<T> &op)
#else
template <typename T, typename U, integer_op_types_enabler<T, U> = 0>
inline T &operator/=(T &rop, const U &op)
#endif
{
    dispatch_in_place_div(rop, op);
    return rop;
}

/// Binary modulo operator.
/**
 * \rststar
 * This operator is enabled only if ``T`` and ``U`` satisfy :cpp:concept:`~mppp::IntegerIntegralOpTypes`.
 * The return type is :cpp:class:`~mppp::integer`.
 * \endrststar
 *
 * @param n the dividend.
 * @param d the divisor.
 *
 * @return <tt>n % d</tt>.
 *
 * @throws zero_division_error if \p d is zero.
 */
#if defined(MPPP_HAVE_CONCEPTS)
template <typename T, typename U>
#if !defined(MPPP_DOXYGEN_INVOKED)
requires IntegerIntegralOpTypes<T, U>
#endif
#else
template <typename T, typename U, integer_integral_op_types_enabler<T, U> = 0>
#endif
    inline integer_common_t<T, U> operator%(const T &n, const U &d)
{
    return dispatch_binary_mod(n, d);
}

/// In-place modulo operator.
/**
 * @param rop the dividend.
 * @param op the divisor.
 *
 * @return a reference to \p rop.
 *
 * @throws zero_division_error if \p op is zero.
 * @throws unspecified any exception thrown by the conversion operator of \link mppp::integer integer\endlink.
 */
#if defined(MPPP_HAVE_CONCEPTS)
template <typename T>
inline T &operator%=(T &rop, const IntegerIntegralOpTypes<T> &op)
#else
template <typename T, typename U, integer_integral_op_types_enabler<T, U> = 0>
inline T &operator%=(T &rop, const U &op)
#endif
{
    dispatch_in_place_mod(rop, op);
    return rop;
}

#if !defined(MPPP_DOXYGEN_INVOKED)

inline namespace detail
{

template <typename T, enable_if_t<std::is_unsigned<T>::value, int> = 0>
inline ::mp_bitcnt_t integer_cast_to_bitcnt(T n)
{
    if (mppp_unlikely(n > std::numeric_limits<::mp_bitcnt_t>::max())) {
        throw std::domain_error("Cannot bit shift by " + std::to_string(n) + ": the value is too large");
    }
    return static_cast<::mp_bitcnt_t>(n);
}

template <typename T, enable_if_t<std::is_signed<T>::value, int> = 0>
inline ::mp_bitcnt_t integer_cast_to_bitcnt(T n)
{
    if (mppp_unlikely(n < T(0))) {
        throw std::domain_error("Cannot bit shift by " + std::to_string(n) + ": negative values are not supported");
    }
    if (mppp_unlikely(static_cast<typename std::make_unsigned<T>::type>(n)
                      > std::numeric_limits<::mp_bitcnt_t>::max())) {
        throw std::domain_error("Cannot bit shift by " + std::to_string(n) + ": the value is too large");
    }
    return static_cast<::mp_bitcnt_t>(n);
}

template <typename T>
#if defined(MPPP_HAVE_CONCEPTS)
concept bool IntegerShiftType = CppInteroperable<T> &&std::is_integral<T>::value;
#else
using integer_shift_type_enabler = enable_if_t<conjunction<is_cpp_interoperable<T>, std::is_integral<T>>::value, int>;
#endif
}

#endif

/// Binary left shift operator.
/**
 * @param n the multiplicand.
 * @param s the bit shift value.
 *
 * @return \p n times <tt>2**s</tt>.
 *
 * @throws std::domain_error if \p s is negative or larger than an implementation-defined value.
 */
#if defined(MPPP_HAVE_CONCEPTS)
template <std::size_t SSize>
inline integer<SSize> operator<<(const integer<SSize> &n, IntegerShiftType s)
#else
template <typename T, std::size_t SSize, integer_shift_type_enabler<T> = 0>
inline integer<SSize> operator<<(const integer<SSize> &n, T s)
#endif
{
    integer<SSize> retval;
    mul_2exp(retval, n, integer_cast_to_bitcnt(s));
    return retval;
}

/// In-place left shift operator.
/**
 * @param rop the multiplicand.
 * @param s the bit shift value.
 *
 * @return a reference to \p rop.
 *
 * @throws std::domain_error if \p s is negative or larger than an implementation-defined value.
 */
#if defined(MPPP_HAVE_CONCEPTS)
template <std::size_t SSize>
inline integer<SSize> &operator<<=(integer<SSize> &rop, IntegerShiftType s)
#else
template <typename T, std::size_t SSize, integer_shift_type_enabler<T> = 0>
inline integer<SSize> &operator<<=(integer<SSize> &rop, T s)
#endif
{
    mul_2exp(rop, rop, integer_cast_to_bitcnt(s));
    return rop;
}

/// Binary right shift operator.
/**
 * @param n the dividend.
 * @param s the bit shift value.
 *
 * @return \p n divided <tt>2**s</tt>.
 *
 * @throws std::domain_error if \p s is negative or larger than an implementation-defined value.
 */
#if defined(MPPP_HAVE_CONCEPTS)
template <std::size_t SSize>
inline integer<SSize> operator>>(const integer<SSize> &n, IntegerShiftType s)
#else
template <typename T, std::size_t SSize, integer_shift_type_enabler<T> = 0>
inline integer<SSize> operator>>(const integer<SSize> &n, T s)
#endif
{
    integer<SSize> retval;
    tdiv_q_2exp(retval, n, integer_cast_to_bitcnt(s));
    return retval;
}

/// In-place right shift operator.
/**
 * @param rop the dividend.
 * @param s the bit shift value.
 *
 * @return a reference to \p rop.
 *
 * @throws std::domain_error if \p s is negative or larger than an implementation-defined value.
 */
#if defined(MPPP_HAVE_CONCEPTS)
template <std::size_t SSize>
inline integer<SSize> &operator>>=(integer<SSize> &rop, IntegerShiftType s)
#else
template <typename T, std::size_t SSize, integer_shift_type_enabler<T> = 0>
inline integer<SSize> &operator>>=(integer<SSize> &rop, T s)
#endif
{
    tdiv_q_2exp(rop, rop, integer_cast_to_bitcnt(s));
    return rop;
}

inline namespace detail
{

// Equality operator.
// NOTE: special implementation instead of using cmp, this should be faster.
template <std::size_t SSize>
inline bool dispatch_equality(const integer<SSize> &a, const integer<SSize> &b)
{
    const mp_size_t size_a = a._get_union().m_st._mp_size, size_b = b._get_union().m_st._mp_size;
    if (size_a != size_b) {
        return false;
    }
    const ::mp_limb_t *ptr_a, *ptr_b;
    std::size_t asize;
    if (a.is_static()) {
        ptr_a = a._get_union().g_st().m_limbs.data();
        asize = static_cast<std::size_t>((size_a >= 0) ? size_a : -size_a);
    } else {
        ptr_a = a._get_union().g_dy()._mp_d;
        asize = ::mpz_size(&a._get_union().g_dy());
    }
    if (b.is_static()) {
        ptr_b = b._get_union().g_st().m_limbs.data();
    } else {
        ptr_b = b._get_union().g_dy()._mp_d;
    }
    auto limb_cmp
        = [](const ::mp_limb_t &l1, const ::mp_limb_t &l2) { return (l1 & GMP_NUMB_MASK) == (l2 & GMP_NUMB_MASK); };
#if defined(_MSC_VER)
    return std::equal(stdext::make_checked_array_iterator(ptr_a, asize),
                      stdext::make_checked_array_iterator(ptr_a, asize, asize),
                      stdext::make_checked_array_iterator(ptr_b, asize), limb_cmp);
#else
    return std::equal(ptr_a, ptr_a + asize, ptr_b, limb_cmp);
#endif
}

template <typename T, std::size_t SSize, enable_if_t<is_supported_integral<T>::value, int> = 0>
inline bool dispatch_equality(const integer<SSize> &a, T n)
{
    return dispatch_equality(a, integer<SSize>{n});
}

template <typename T, std::size_t SSize, enable_if_t<is_supported_integral<T>::value, int> = 0>
inline bool dispatch_equality(T n, const integer<SSize> &a)
{
    return dispatch_equality(a, n);
}

template <typename T, std::size_t SSize, enable_if_t<is_supported_float<T>::value, int> = 0>
inline bool dispatch_equality(const integer<SSize> &a, T x)
{
    return static_cast<T>(a) == x;
}

template <typename T, std::size_t SSize, enable_if_t<is_supported_float<T>::value, int> = 0>
inline bool dispatch_equality(T x, const integer<SSize> &a)
{
    return dispatch_equality(a, x);
}

// Less-than operator.
template <std::size_t SSize>
inline bool dispatch_less_than(const integer<SSize> &a, const integer<SSize> &b)
{
    return cmp(a, b) < 0;
}

template <typename T, std::size_t SSize, enable_if_t<is_supported_integral<T>::value, int> = 0>
inline bool dispatch_less_than(const integer<SSize> &a, T n)
{
    return dispatch_less_than(a, integer<SSize>{n});
}

template <typename T, std::size_t SSize, enable_if_t<is_supported_integral<T>::value, int> = 0>
inline bool dispatch_less_than(T n, const integer<SSize> &a)
{
    return dispatch_greater_than(a, integer<SSize>{n});
}

template <typename T, std::size_t SSize, enable_if_t<is_supported_float<T>::value, int> = 0>
inline bool dispatch_less_than(const integer<SSize> &a, T x)
{
    return static_cast<T>(a) < x;
}

template <typename T, std::size_t SSize, enable_if_t<is_supported_float<T>::value, int> = 0>
inline bool dispatch_less_than(T x, const integer<SSize> &a)
{
    return dispatch_greater_than(a, x);
}

// Greater-than operator.
template <std::size_t SSize>
inline bool dispatch_greater_than(const integer<SSize> &a, const integer<SSize> &b)
{
    return cmp(a, b) > 0;
}

template <typename T, std::size_t SSize, enable_if_t<is_supported_integral<T>::value, int> = 0>
inline bool dispatch_greater_than(const integer<SSize> &a, T n)
{
    return dispatch_greater_than(a, integer<SSize>{n});
}

template <typename T, std::size_t SSize, enable_if_t<is_supported_integral<T>::value, int> = 0>
inline bool dispatch_greater_than(T n, const integer<SSize> &a)
{
    return dispatch_less_than(a, integer<SSize>{n});
}

template <typename T, std::size_t SSize, enable_if_t<is_supported_float<T>::value, int> = 0>
inline bool dispatch_greater_than(const integer<SSize> &a, T x)
{
    return static_cast<T>(a) > x;
}

template <typename T, std::size_t SSize, enable_if_t<is_supported_float<T>::value, int> = 0>
inline bool dispatch_greater_than(T x, const integer<SSize> &a)
{
    return dispatch_less_than(a, x);
}
}

/// Equality operator.
/**
 * @param op1 first argument.
 * @param op2 second argument.
 *
 * @return \p true if <tt>op1 == op2</tt>, \p false otherwise.
 */
#if defined(MPPP_HAVE_CONCEPTS)
template <typename T>
inline bool operator==(const T &op1, const IntegerOpTypes<T> &op2)
#else
template <typename T, typename U, integer_op_types_enabler<T, U> = 0>
inline bool operator==(const T &op1, const U &op2)
#endif
{
    return dispatch_equality(op1, op2);
}

/// Inequality operator.
/**
 * @param op1 first argument.
 * @param op2 second argument.
 *
 * @return \p true if <tt>op1 != op2</tt>, \p false otherwise.
 */
#if defined(MPPP_HAVE_CONCEPTS)
template <typename T>
inline bool operator!=(const T &op1, const IntegerOpTypes<T> &op2)
#else
template <typename T, typename U, integer_op_types_enabler<T, U> = 0>
inline bool operator!=(const T &op1, const U &op2)
#endif
{
    return !(op1 == op2);
}

/// Less-than operator.
/**
 * @param op1 first argument.
 * @param op2 second argument.
 *
 * @return \p true if <tt>op1 < op2</tt>, \p false otherwise.
 */
#if defined(MPPP_HAVE_CONCEPTS)
template <typename T>
inline bool operator<(const T &op1, const IntegerOpTypes<T> &op2)
#else
template <typename T, typename U, integer_op_types_enabler<T, U> = 0>
inline bool operator<(const T &op1, const U &op2)
#endif
{
    return dispatch_less_than(op1, op2);
}

/// Less-than or equal operator.
/**
 * @param op1 first argument.
 * @param op2 second argument.
 *
 * @return \p true if <tt>op1 <= op2</tt>, \p false otherwise.
 */
#if defined(MPPP_HAVE_CONCEPTS)
template <typename T>
inline bool operator<=(const T &op1, const IntegerOpTypes<T> &op2)
#else
template <typename T, typename U, integer_op_types_enabler<T, U> = 0>
inline bool operator<=(const T &op1, const U &op2)
#endif
{
    return !(op1 > op2);
}

/// Greater-than operator.
/**
 * @param op1 first argument.
 * @param op2 second argument.
 *
 * @return \p true if <tt>op1 > op2</tt>, \p false otherwise.
 */
#if defined(MPPP_HAVE_CONCEPTS)
template <typename T>
inline bool operator>(const T &op1, const IntegerOpTypes<T> &op2)
#else
template <typename T, typename U, integer_op_types_enabler<T, U> = 0>
inline bool operator>(const T &op1, const U &op2)
#endif
{
    return dispatch_greater_than(op1, op2);
}

/// Greater-than or equal operator.
/**
 * @param op1 first argument.
 * @param op2 second argument.
 *
 * @return \p true if <tt>op1 >= op2</tt>, \p false otherwise.
 */
#if defined(MPPP_HAVE_CONCEPTS)
template <typename T>
inline bool operator>=(const T &op1, const IntegerOpTypes<T> &op2)
#else
template <typename T, typename U, integer_op_types_enabler<T, U> = 0>
inline bool operator>=(const T &op1, const U &op2)
#endif
{
    return !(op1 < op2);
}

/** @} */
}

namespace std
{

/// Specialisation of \p std::hash for mppp::integer.
template <size_t SSize>
struct hash<mppp::integer<SSize>> {
    /// The argument type.
    typedef mppp::integer<SSize> argument_type;
    /// The result type.
    typedef size_t result_type;
    /// Call operator.
    /**
     * @param n the integer whose hash will be returned.
     *
     * @return a hash value for \p n.
     */
    result_type operator()(const argument_type &n) const
    {
        return mppp::hash(n);
    }
};
}

#if defined(_MSC_VER)

#pragma warning(pop)

#endif

#if defined(MPPP_UINT128)

#undef MPPP_UINT128

#endif

#endif<|MERGE_RESOLUTION|>--- conflicted
+++ resolved
@@ -242,8 +242,6 @@
     static_int() : _mp_size(0), m_limbs()
     {
     }
-<<<<<<< HEAD
-=======
     // The defaults here are good.
     static_int(const static_int &) = default;
     static_int(static_int &&) = default;
@@ -261,7 +259,6 @@
         // Just forward to the copy assignment.
         return operator=(other);
     }
->>>>>>> 97448821
     bool dtor_checks() const
     {
         // LCOV_EXCL_START
