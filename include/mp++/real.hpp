--- conflicted
+++ resolved
@@ -172,14 +172,14 @@
                                                   >;
 
 template <typename T>
-#if defined(MPPP_HAVE_CONCEPTS) 
+#if defined(MPPP_HAVE_CONCEPTS)
 MPP_CONCEPT_DECL RealInteroperable = is_real_interoperable<T>::value;
 
 #else
 using real_interoperable_enabler = detail::enable_if_t<is_real_interoperable<T>::value, int>;
 #endif
 
-#if defined(MPPP_HAVE_CONCEPTS) 
+#if defined(MPPP_HAVE_CONCEPTS)
 template <typename T>
 MPP_CONCEPT_DECL CvrReal = std::is_same<detail::uncvref_t<T>, real>::value;
 #else
@@ -2370,7 +2370,7 @@
 #if !defined(MPPP_DOXYGEN_INVOKED)
 
 template <typename... Args>
-#if defined(MPPP_HAVE_CONCEPTS) 
+#if defined(MPPP_HAVE_CONCEPTS)
 MPP_CONCEPT_DECL RealSetArgs = detail::is_detected<detail::real_set_t, Args...>::value;
 #else
 using real_set_args_enabler = detail::enable_if_t<detail::is_detected<detail::real_set_t, Args...>::value, int>;
@@ -2770,7 +2770,7 @@
         return detail::mpfr_nary_op_return(0, ::mpfr_##fname, std::forward<T>(r));                                     \
     }
 
-#if defined(MPPP_HAVE_CONCEPTS) 
+#if defined(MPPP_HAVE_CONCEPTS)
 #define MPPP_REAL_MPFR_UNARY_HEADER template <CvrReal T>
 #else
 #define MPPP_REAL_MPFR_UNARY_HEADER template <typename T, cvr_real_enabler<T> = 0>
@@ -2963,7 +2963,7 @@
  *
  * @return the negative of \p x.
  */
-#if defined(MPPP_HAVE_CONCEPTS) 
+#if defined(MPPP_HAVE_CONCEPTS)
 #if !defined(_MSC_VER)
 inline real neg(CvrReal &&x)
 #else
@@ -3008,7 +3008,7 @@
  *
  * @return the absolute value of \p x.
  */
-#if defined(MPPP_HAVE_CONCEPTS) 
+#if defined(MPPP_HAVE_CONCEPTS)
 #if !defined(_MSC_VER)
 inline real abs(CvrReal &&x)
 #else
@@ -3032,7 +3032,7 @@
  *
  * @return a reference to \p rop.
  */
-#if defined(MPPP_HAVE_CONCEPTS) 
+#if defined(MPPP_HAVE_CONCEPTS)
 #if !defined(_MSC_VER)
 inline real &abs(real &rop, CvrReal &&x)
 #else
@@ -3884,7 +3884,7 @@
  *
  * @throws std::domain_error if ``op`` is NaN.
  */
-#if defined(MPPP_HAVE_CONCEPTS) 
+#if defined(MPPP_HAVE_CONCEPTS)
 #if !defined(_MSC_VER)
 inline real &trunc(real &rop, CvrReal &&op)
 #else
@@ -4436,7 +4436,7 @@
  *
  * @throws unspecified any exception thrown by the generic assignment operator of \link mppp::real real\endlink.
  */
-#if defined(MPPP_HAVE_CONCEPTS) 
+#if defined(MPPP_HAVE_CONCEPTS)
 #if !defined(_MSC_VER)
 template <typename T>
 inline real operator*(RealOpTypes<T> &&a, T &&b)
@@ -4527,7 +4527,7 @@
  * @throws unspecified any exception thrown by the corresponding binary operator,
  * or by the generic conversion operator of \link mppp::real real\endlink.
  */
-#if defined(MPPP_HAVE_CONCEPTS) 
+#if defined(MPPP_HAVE_CONCEPTS)
 #if !defined(_MSC_VER)
 template <typename T>
 inline auto &operator*=(RealCompoundOpTypes<T> &a, T &&b)
@@ -4593,7 +4593,7 @@
  *
  * @throws unspecified any exception thrown by the generic assignment operator of \link mppp::real real\endlink.
  */
-#if defined(MPPP_HAVE_CONCEPTS) 
+#if defined(MPPP_HAVE_CONCEPTS)
 #if !defined(_MSC_VER)
 template <typename T>
 inline real operator/(RealOpTypes<T> &&a, T &&b)
@@ -4684,7 +4684,7 @@
  * @throws unspecified any exception thrown by the corresponding binary operator,
  * or by the generic conversion operator of \link mppp::real real\endlink.
  */
-#if defined(MPPP_HAVE_CONCEPTS) 
+#if defined(MPPP_HAVE_CONCEPTS)
 #if !defined(_MSC_VER)
 template <typename T>
 inline auto &operator/=(RealCompoundOpTypes<T> &a, T &&b)
@@ -4755,7 +4755,7 @@
  *
  * @throws unspecified any exception thrown by the generic assignment operator of \link mppp::real real\endlink.
  */
-#if defined(MPPP_HAVE_CONCEPTS) 
+#if defined(MPPP_HAVE_CONCEPTS)
 #if !defined(_MSC_VER)
 template <typename T>
 inline bool operator==(const RealOpTypes<T> &a, const T &b)
@@ -4798,7 +4798,7 @@
  *
  * @throws unspecified any exception thrown by the generic assignment operator of \link mppp::real real\endlink.
  */
-#if defined(MPPP_HAVE_CONCEPTS) 
+#if defined(MPPP_HAVE_CONCEPTS)
 #if !defined(_MSC_VER)
 template <typename T>
 inline bool operator!=(const RealOpTypes<T> &a, const T &b)
@@ -4842,7 +4842,7 @@
  *
  * @throws unspecified any exception thrown by the generic assignment operator of \link mppp::real real\endlink.
  */
-#if defined(MPPP_HAVE_CONCEPTS) 
+#if defined(MPPP_HAVE_CONCEPTS)
 #if !defined(_MSC_VER)
 template <typename T>
 inline bool operator>(const RealOpTypes<T> &a, const T &b)
@@ -4884,7 +4884,7 @@
  *
  * @throws unspecified any exception thrown by the generic assignment operator of \link mppp::real real\endlink.
  */
-#if defined(MPPP_HAVE_CONCEPTS) 
+#if defined(MPPP_HAVE_CONCEPTS)
 #if !defined(_MSC_VER)
 template <typename T>
 inline bool operator>=(const RealOpTypes<T> &a, const T &b)
@@ -4928,7 +4928,7 @@
  *
  * @throws unspecified any exception thrown by the generic assignment operator of \link mppp::real real\endlink.
  */
-#if defined(MPPP_HAVE_CONCEPTS) 
+#if defined(MPPP_HAVE_CONCEPTS)
 #if !defined(_MSC_VER)
 template <typename T>
 inline bool operator<(const RealOpTypes<T> &a, const T &b)
@@ -4970,12 +4970,9 @@
  *
  * @throws unspecified any exception thrown by the generic assignment operator of \link mppp::real real\endlink.
  */
-#if defined(MPPP_HAVE_CONCEPTS) 
+#if defined(MPPP_HAVE_CONCEPTS)
 #if !defined(_MSC_VER)
-<<<<<<< HEAD
 template <typename T>
-=======
->>>>>>> f29e8700
 inline bool operator<=(const RealOpTypes<T> T &a, const T &b)
 #else
 template <typename T, typename U> requires RealOpTypes<T, U>
