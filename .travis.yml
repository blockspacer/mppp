language: cpp

sudo: false

# Do not build branches of the form "pr/*". By prefixing pull requests coming
# from branches inside the repository with pr/, this avoids building both the
# branch push _and_ the pull request.
branches:
  except: /pr\/.*/

env:
  global:
    # - secure: "XVtnE3+rh2VtRdv9/vzpo69pGGgR8xHks6MKdAeCmdxBfMZpOXkfmZ5S9QGsVSvlbZjSkfc9QbFxGj3VVaYPciULTW4zyXZj09LzkWOTDVPu5VBT6oz6/iWH5vOoFVvMAUWb3uhRDL8q1FuIcbzQ5HhszWs2Yvjidf1+GpahAIlnHvkqM6dKJLBsHgNq9CWcf/D2GkGFBdS6LoT6p2WDOzl0aCy2dI89c9TRzXA978hhq5avtGmO9sZpqCVaI/IikZPEILML1uxmTamUKKsUFK/x3WU3eo/hYAtlqE4f0Uv8/Y6Als+mNAXeS2ok/GKAHbcW1S7LqT+GbgB2mJr6CTpiMKFZf1XCJGC4Ml8V2Kh4aZQjncwxzvPf0DDrGM6jLQP0Ya/5EVCtbr/IFZwbcApoVngGkUB/viopK7QoEultODDW3bp7UZo4/Rh6+P1WAvnK7d2qQXInQRRllQM3f5wWsEA40H2HoTnm9iPTDQUVFwlWnNSxQvRnhXk9RCDQDBDAWz1Sg5Uv5YeCYgvQAuDtHisBX2FLHK7Y2EgsX/hap8/+rOlluGamUgeVqiuP3Hox8ypTmqHE0f46azgjKwV6HbQTQHnthpfiTWOW0mRqE5zxNeYFfqfsF9T5pvGL3Fnoo68aaEz/7nqq2PdgaL0NtGZofGxifSqQ+zas8wQ="
    - secure: "NSDQD+A45WunP4RejhxNWbD+9xhYv4wGu5Qvx3PPLLjBRp1C0sv6bMYcN7f/YRwaqFrZSnYeoURAM3SAYH6oWw5AmVCh76psgx34QPkG+o2whnSmYgzm9Pyj853xF3nwfkMfKgs29Djle/h4tzRo8ppzm6KGNCXddq1KfUfBOtnvcszuUq5tC+9GFgTSIcgqjqS1Q4TXPH7xR83wSjhG78YBloyYZLxwQc72GX5fBdEzP2NWjB9MA+ftAKrFi14Ph+Zg1Hgl22XEnyFF/fj+aFdZx3w0Bcvy3DQ8caCIV17iLeVEQy1YNNaBKjLiyVd35sgu4Yw3RS5rIewfR1wqu8jKC4ZWgT++CzVXovyeE8rrmPNGMbEQUf+19/1wlOBjO1ALtUsa/VjOVc/UlvKG8Kf0+mK20xX4gCYh0YDnq20os/4MQGETwWVEhki3qwO0l35/DPbcAtxaFvm1mcXtEKf/vMU6esIzaDqJm2kX6FxhIt2Q7t1nWWfyqcPQQrwN90HhuEY7nzc6oaNfLrwzNy7jYWC0YrK21QiQPnxJta7OicGgQKmoWKMC+T0VjwA0dWsjWTgU8DA4rqGJTSq30PVHk6YnFURi8LyK7Z/w1BxtKSrrcI9LOReyXLWV3kNtzywPfqW+DMSsrKOdG6j7R9271ZNEuPN+HEnCtM4UOrM="

matrix:
  include:
    - env: MPPP_BUILD="ReleaseGCC48"
      compiler: gcc
      os: linux
      addons:
        apt:
          packages:
          - g++-4.8
    - env: MPPP_BUILD="DebugGCC48"
      compiler: gcc
      os: linux
      addons:
        apt:
          packages:
          - g++-4.8
    - env: MPPP_BUILD="DebugGCC48DebugGMP"
      compiler: gcc
      os: linux
      addons:
        apt:
          packages:
          - g++-4.8
<<<<<<< HEAD
          - cmake3
=======
    - env: MPPP_BUILD="DebugGCC48DebugGMPUnstable"
      compiler: gcc
      os: linux
      addons:
        apt:
          packages:
          - g++-4.8
          - mercurial
          - autoconf
          - texinfo
>>>>>>> 43f8db85
    - env: MPPP_BUILD="CoverageGCC5"
      compiler: gcc
      os: linux
      addons:
        apt:
          sources:
          - ubuntu-toolchain-r-test
          packages:
          - gcc-5
          - g++-5
    - env: MPPP_BUILD="CoverageGCC7"
      compiler: gcc
      os: linux
      addons:
        apt:
          sources:
          - ubuntu-toolchain-r-test
          packages:
          - gcc-7
          - g++-7
    - env: MPPP_BUILD="Coverage32GCC6"
      compiler: gcc
      os: linux
      addons:
        apt:
          sources:
          - ubuntu-toolchain-r-test
          packages:
          - gcc-multilib
          - g++-multilib
          - gcc-6
          - gcc-6-multilib
          - g++-6
          - g++-6-multilib
          - cmake3
    - env: MPPP_BUILD="DebugClang38"
      compiler: clang
      os: linux
      addons:
        apt:
          sources:
          - llvm-toolchain-trusty-3.8
          packages:
          - clang-3.8
    - env: MPPP_BUILD="ReleaseClang38"
      compiler: clang
      os: linux
      addons:
        apt:
          sources:
          - llvm-toolchain-trusty-3.8
          packages:
          - clang-3.8
    - env: MPPP_BUILD="Documentation"
      os: linux
      addons:
        apt:
          sources:
          - ubuntu-toolchain-r-test
          packages:
          - gcc-5
          - g++-5
    - env: MPPP_BUILD="OSXDebug"
      os: osx
      osx_image: xcode6.4
    # - env: MPPP_BUILD="ICC" DOCKER_IMAGE="bluescarni/icc_ci:v1"
    #   sudo: required
    #   services:
    #   - docker
  allow_failures:
    - env: MPPP_BUILD="DebugGCC48DebugGMPUnstable"
script:
    - mkdir build
    - cd build
    - bash ../tools/install_deps.sh
    - bash ../tools/install_travis.sh

notifications:
  email: false<|MERGE_RESOLUTION|>--- conflicted
+++ resolved
@@ -36,9 +36,7 @@
         apt:
           packages:
           - g++-4.8
-<<<<<<< HEAD
           - cmake3
-=======
     - env: MPPP_BUILD="DebugGCC48DebugGMPUnstable"
       compiler: gcc
       os: linux
@@ -49,7 +47,6 @@
           - mercurial
           - autoconf
           - texinfo
->>>>>>> 43f8db85
     - env: MPPP_BUILD="CoverageGCC5"
       compiler: gcc
       os: linux
